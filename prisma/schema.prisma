// This is your Prisma schema file,
// learn more about it in the docs: https://pris.ly/d/prisma-schema

// Looking for ways to speed up your queries, or scale easily with your serverless or edge functions?
// Try Prisma Accelerate: https://pris.ly/cli/accelerate-init

generator client {
  provider = "prisma-client-js"
  output   = "../node_modules/.prisma/client"
}

datasource db {
  provider = "postgresql"
  url      = env("DATABASE_URL")
}

model Applications {
<<<<<<< HEAD
  id               Int                @id @default(autoincrement())
  benefitId        String
  status           String
  applicationData  Json // form fields saved as they are dynamic
  customerId       String?
  bapId            String?
  calculatedAmount Json?
  finalAmount      String?
  orderId          String?
  remark           String?
  updatedBy        Int?
  actionLog        Json?
  calculationsProcessedAt      DateTime?
  documentVerificationStatus String?
  eligibilityStatus String? @default("pending")
  eligibilityResult Json?
  eligibilityCheckedAt DateTime?
  applicationFiles ApplicationFiles[] @relation("ApplicationsToApplicationFiles")
  createdAt        DateTime           @default(now()) // Automatically set on creation
  updatedAt        DateTime           @updatedAt // Automatically updated on modification
=======
  id                      Int                @id @default(autoincrement())
  benefitId               String
  status                  String
  applicationData         Json // form fields saved as they are dynamic
  customerId              String?
  bapId                   String?
  calculatedAmount        Json?
  finalAmount             String?
  orderId                 String?
  remark                  String?
  updatedBy               Int?
  actionLog               Json?
  calculationsProcessedAt DateTime?
  applicationFiles        ApplicationFiles[] @relation("ApplicationsToApplicationFiles")
  createdAt               DateTime           @default(now()) // Automatically set on creation
  updatedAt               DateTime           @updatedAt // Automatically updated on modification
>>>>>>> 5d87358b
}

model ApplicationFiles {
  id                 Int          @id @default(autoincrement())
  storage            String
  filePath           String?
  verificationStatus Json?
  applicationId      Int
  application        Applications @relation(fields: [applicationId], references: [id], name: "ApplicationsToApplicationFiles")
  issuerName         String?      // Name of the issuer (nullable)
  createdAt          DateTime     @default(now()) // Automatically set on creation
  updatedAt          DateTime     @updatedAt // Automatically updated on modification
}

model Users {
  id          Int       @id @default(autoincrement())
  s_id        String    @unique
  roles       String[] // Array of strings to store multiple roles, can be empty
  s_roles     String[] // Array of strings to store multiple roles, can be empty
  first_name  String
  middle_name String?
  last_name   String?
  email       String    @unique
  phone       String?
  enabled     Boolean   @default(true)
  blocked     Boolean   @default(false)
  createdAt   DateTime  @default(now()) // Automatically set on creation
  updatedAt   DateTime? @updatedAt // Automatically updated on modification
}

model Provider {
  id                       Int       @id @default(autoincrement()) // Primary key auto-generated
  catalogManagerId         String    @unique // Renamed from strapiId
  catalogManagerDocumentId String    @unique // Renamed from strapidocumentId
  name                     String    @unique // Unique field
  catalogManagerCode       String    @unique // Renamed from strapiCode
  catalogManagerRole       String[]  // Renamed from strapiRole
  description              String    // Description field
  createdAt                DateTime  @default(now()) // Automatically set on creation
  updatedAt                DateTime  @updatedAt // Automatically updated on modification
  publishedAt              DateTime? // Optional field for published timestamp
  locale                   String?   // Optional locale field
}<|MERGE_RESOLUTION|>--- conflicted
+++ resolved
@@ -15,7 +15,6 @@
 }
 
 model Applications {
-<<<<<<< HEAD
   id               Int                @id @default(autoincrement())
   benefitId        String
   status           String
@@ -36,24 +35,6 @@
   applicationFiles ApplicationFiles[] @relation("ApplicationsToApplicationFiles")
   createdAt        DateTime           @default(now()) // Automatically set on creation
   updatedAt        DateTime           @updatedAt // Automatically updated on modification
-=======
-  id                      Int                @id @default(autoincrement())
-  benefitId               String
-  status                  String
-  applicationData         Json // form fields saved as they are dynamic
-  customerId              String?
-  bapId                   String?
-  calculatedAmount        Json?
-  finalAmount             String?
-  orderId                 String?
-  remark                  String?
-  updatedBy               Int?
-  actionLog               Json?
-  calculationsProcessedAt DateTime?
-  applicationFiles        ApplicationFiles[] @relation("ApplicationsToApplicationFiles")
-  createdAt               DateTime           @default(now()) // Automatically set on creation
-  updatedAt               DateTime           @updatedAt // Automatically updated on modification
->>>>>>> 5d87358b
 }
 
 model ApplicationFiles {
