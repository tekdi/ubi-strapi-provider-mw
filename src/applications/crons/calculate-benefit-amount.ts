--- conflicted
+++ resolved
@@ -48,11 +48,7 @@
             SELECT id
             FROM "Applications"
             WHERE "calculatedAmount" IS NULL
-<<<<<<< HEAD
-            AND ("calculationsProcessedAt" IS NULL OR "calculationsProcessedAt" <= ${filterTimestamp}::timestamp)
-=======
                 AND ("calculationsProcessedAt" IS NULL OR "calculationsProcessedAt" <= ${filterTimestamp}::timestamp)
->>>>>>> c169f852
             LIMIT ${this.configService.get('BENEFIT_CALCULATIONS_BATCH_SIZE') ?? 10}::bigint OFFSET 0
             `;
 	}
