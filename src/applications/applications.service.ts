import { Injectable, Inject, NotFoundException, forwardRef } from '@nestjs/common';
import { PrismaService } from '../prisma.service';
import { Prisma, ApplicationFiles } from '@prisma/client';
import { UpdateApplicationActionLogDto, UpdateApplicationStatusDto } from './dto/update-application-status.dto';
import { ListApplicationsDto } from './dto/list-applications.dto';

import { v4 as uuidv4 } from 'uuid';
import * as fs from 'fs';
import * as path from 'path';
import { BenefitsService } from 'src/benefits/benefits.service';
import { isArray } from 'class-validator';

export interface BenefitDetail {
  id: string;
  documentId: string;
  title: string;
}

@Injectable()
export class ApplicationsService {
  constructor(
    private readonly prisma: PrismaService,
    @Inject(forwardRef(() => BenefitsService))
    private readonly benefitsService: BenefitsService
  ) { }

  // Create a new application
  async create(data: any) {
    // Split fields into base64 and normal
    const base64Fields: { key: string; value: string }[] = [];
    const normalFields: Record<string, any> = {};
    for (const [key, value] of Object.entries(data)) {
      if (typeof value === 'string' && value.startsWith('base64,')) {
        base64Fields.push({ key, value });
      } else {
        normalFields[key] = value;
      }
    }

    // Prepare application record
    if (!data.benefitId) {
      throw new Error('benefitId is required');
    }
    const benefitId = data.benefitId;
    const customerId = uuidv4();
    const bapId = data.bapId || data.bapid || data.bapID || null;
    const status = 'pending';

    // Save application (normal fields as applicationData)
    const application = await this.prisma.applications.create({
      data: {
        benefitId,
        status,
        customerId,
        bapId,
        applicationData: normalFields,
      },
    });
    const applicationId = application.id;

    // Prepare uploads directory
    const uploadsDir = path.join(process.cwd(), 'uploads');
    if (!fs.existsSync(uploadsDir)) {
      fs.mkdirSync(uploadsDir, { recursive: true });
    }

    // Process base64 fields
    const applicationFiles: ApplicationFiles[] = [];
    for (const { key, value } of base64Fields) {
      // Remove the 'base64,' prefix from the value to get the actual base64 content
      const base64Content = value.replace(/^base64,/, '');

      // Generate a unique filename using applicationId, key, timestamp, and a random number
      let filename = `${applicationId}_${key}_${Date.now()}_${Math.floor(Math.random() * 10000)}.json`;

      // Sanitize filename: remove spaces and strange characters, make lowercase for safe file storage
      filename = filename
        .replace(/[^a-zA-Z0-9-_\.]/g, '') // keep alphanumeric, dash, underscore, dot
        .replace(/\s+/g, '') // remove spaces
        .toLowerCase();

      const filePath = path.join(uploadsDir, filename);
      const decodedContent = Buffer.from(base64Content, 'base64');
      fs.writeFileSync(filePath, decodedContent);

      // Save ApplicationFiles record
      const appFile = await this.prisma.applicationFiles.create({
        data: {
          storage: 'local',
          filePath: path.relative(process.cwd(), filePath),
          applicationId: applicationId,
          createdAt: new Date(),
          updatedAt: new Date(),
        },
      });
      applicationFiles.push(appFile);
    }

    return {
      application,
      applicationFiles,
    };
  }

  // Get all applications with benefit details
  async findAll(listDto: ListApplicationsDto) {
    const applications = await this.prisma.applications.findMany({
      where: {
        benefitId: listDto.benefitId
      },
    });

    // Enrich applications with benefit details
<<<<<<< HEAD
    let benefitDetails
    try {
      benefitDetails = await this.benefitsService.getBenefitsById(`${listDto.benefitId}`);

    } catch (error) {
      console.error(`Error fetching benefit details for application22:`, error.message);

    }
    if (applications.length > 0) {
      applications.forEach(application => {
        (application as any).benefitDetails = {
          id: benefitDetails?.data?.data?.id,
          documentId: benefitDetails?.data?.data?.documentId,
          title: benefitDetails?.data?.data?.title,

        }
      })
    }

=======
    let benefit: BenefitDetail | null = null;
    try {
      const benefitDetail = await this.benefitsService.getBenefitsById(`${listDto.benefitId}`);
       benefit = {
        id: benefitDetail?.data?.data?.id,
        documentId: benefitDetail?.data?.data?.documentId,
        title: benefitDetail?.data?.data?.title,
      }
     
    } catch (error) {
      console.error(`Error fetching benefit details for application22:`, error.message);
    }     
>>>>>>> a25f4c8c

    return {applications, benefit};
  }

  // Get a single application by ID
  async findOne(id: number) {
    const application = await this.prisma.applications.findUnique({
      where: { id },
      include: {
        applicationFiles: true
      }
    });
    if (!application) {
      throw new NotFoundException('Applications not found');
    }

    // Add base64 file content to each applicationFile
    if (application.applicationFiles && Array.isArray(application.applicationFiles)) {
      application.applicationFiles = application.applicationFiles.map(file => {
        if (file.filePath) {
          try {
            const absPath = path.isAbsolute(file.filePath)
              ? file.filePath
              : path.join(process.cwd(), file.filePath);
            if (fs.existsSync(absPath)) {
              const fileBuffer = fs.readFileSync(absPath);
              const base64Content = fileBuffer.toString('base64');
              return { ...file, fileContent: base64Content };
            }
          } catch (err) {
            // Optionally log error
          }
        }
        return { ...file, fileContent: null };
      });
    }

    let benefitDetails
<<<<<<< HEAD
    try {
      benefitDetails = await this.benefitsService.getBenefitsById(`${application.benefitId}`);

    } catch (error) {
      console.error(`Error fetching benefit details for application22:`, error.message);

    }
    if (application) {
      (application as any).benefitDetails = {
        id: benefitDetails?.data?.data?.id,
        documentId: benefitDetails?.data?.data?.documentId,
        title: benefitDetails?.data?.data?.title,

      };
    }
=======
        try {
           benefitDetails = await this.benefitsService.getBenefitsById(`${application.benefitId}`);
          
        } catch (error) {
          console.error(`Error fetching benefit details for application22:`, error.message);
         
        }
      if(application){
        (application as any).benefit = {
          id: benefitDetails?.data?.data?.id,
          documentId: benefitDetails?.data?.data?.documentId,
          title: benefitDetails?.data?.data?.title,
         
        };
      }
>>>>>>> a25f4c8c

    return application;
  }

  async find(where: Prisma.ApplicationsWhereInput) {
    const application = await this.prisma.applications.findMany({
      where,
    })
    if (!application) {
      throw new NotFoundException('Applications not found');
    }
    return application;
  }

  // Update an application by ID
  async update(id: number, data: Prisma.ApplicationsUpdateInput) {
    return this.prisma.applications.update({
      where: { id },
      data,
    });
  }

  async updateStatus(id: number, updateStatusDto: UpdateApplicationStatusDto, actionLog: UpdateApplicationActionLogDto) {
    const application = await this.prisma.applications.findUnique({
      where: { id },
    });

    if (!application) {
      throw new NotFoundException(`Application with ID ${id} not found`);
    }

    if (application.actionLog && isArray(application.actionLog)) {
      application.actionLog.push(
        this.getActionLogEntry(actionLog, updateStatusDto.status, updateStatusDto.remark)
      );
    } else {
      application.actionLog = [
        this.getActionLogEntry(actionLog, updateStatusDto.status, updateStatusDto.remark)
      ];
    }

    const updatedApplication = await this.prisma.applications.update({
      where: { id },
      data: { ...updateStatusDto, updatedBy: actionLog.updatedBy, actionLog: application.actionLog },
    });

    return {
      statusCode: 200,
      status: 'success',
      message: `Application ${updatedApplication.status} successfully`,
      data: updatedApplication,
    };
  }

  getActionLogEntry(actionLog: UpdateApplicationActionLogDto, status: string, remark: string) {
    return JSON.stringify({
      ...actionLog,
      status,
      remark
    })

  }
}<|MERGE_RESOLUTION|>--- conflicted
+++ resolved
@@ -111,27 +111,6 @@
     });
 
     // Enrich applications with benefit details
-<<<<<<< HEAD
-    let benefitDetails
-    try {
-      benefitDetails = await this.benefitsService.getBenefitsById(`${listDto.benefitId}`);
-
-    } catch (error) {
-      console.error(`Error fetching benefit details for application22:`, error.message);
-
-    }
-    if (applications.length > 0) {
-      applications.forEach(application => {
-        (application as any).benefitDetails = {
-          id: benefitDetails?.data?.data?.id,
-          documentId: benefitDetails?.data?.data?.documentId,
-          title: benefitDetails?.data?.data?.title,
-
-        }
-      })
-    }
-
-=======
     let benefit: BenefitDetail | null = null;
     try {
       const benefitDetail = await this.benefitsService.getBenefitsById(`${listDto.benefitId}`);
@@ -144,7 +123,6 @@
     } catch (error) {
       console.error(`Error fetching benefit details for application22:`, error.message);
     }     
->>>>>>> a25f4c8c
 
     return {applications, benefit};
   }
@@ -183,7 +161,6 @@
     }
 
     let benefitDetails
-<<<<<<< HEAD
     try {
       benefitDetails = await this.benefitsService.getBenefitsById(`${application.benefitId}`);
 
@@ -199,23 +176,6 @@
 
       };
     }
-=======
-        try {
-           benefitDetails = await this.benefitsService.getBenefitsById(`${application.benefitId}`);
-          
-        } catch (error) {
-          console.error(`Error fetching benefit details for application22:`, error.message);
-         
-        }
-      if(application){
-        (application as any).benefit = {
-          id: benefitDetails?.data?.data?.id,
-          documentId: benefitDetails?.data?.data?.documentId,
-          title: benefitDetails?.data?.data?.title,
-         
-        };
-      }
->>>>>>> a25f4c8c
 
     return application;
   }
