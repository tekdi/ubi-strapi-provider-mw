--- conflicted
+++ resolved
@@ -187,7 +187,6 @@
 			throw new NotFoundException('Applications not found');
 		}
 
-<<<<<<< HEAD
     // Add base64 file content to each applicationFile
     if (application.applicationFiles && Array.isArray(application.applicationFiles)) {
       application.applicationFiles = await Promise.all(application.applicationFiles.map(async file => {
@@ -207,41 +206,6 @@
         return { ...file, fileContent: null };
       }));
     }
-=======
-		// Add base64 file content to each applicationFile
-		if (
-			application.applicationFiles &&
-			Array.isArray(application.applicationFiles)
-		) {
-			application.applicationFiles = await Promise.all(
-				application.applicationFiles.map(async (file) => {
-					if (!file.filePath) {
-						return { ...file, fileContent: null };
-					}
-
-					// Resolve safely inside uploads directory
-					const uploadsDir = path.join(process.cwd(), 'uploads');
-					// Remove any leading slashes or uploads/ prefix from filePath
-					const normalizedFilePath = file.filePath.replace(/^[/\\]|^uploads[/\\]/, '');
-					const absPath = path.join(uploadsDir, path.normalize(normalizedFilePath));
-
-					// Block traversal attempts
-					if (!absPath.startsWith(uploadsDir)) {
-						console.warn(`Blocked path traversal: ${absPath}`);
-						return { ...file, fileContent: null };
-					}
-
-					try {
-						const fileBuffer = await fs.promises.readFile(absPath);
-						return { ...file, fileContent: fileBuffer.toString('base64') };
-					} catch (err) {
-						console.error(`Failed to read ${absPath}:`, err.message);
-						return { ...file, fileContent: null };
-					}
-				}),
-			);
-		}
->>>>>>> 21de4499
 
 		let benefitDetails;
 		try {
