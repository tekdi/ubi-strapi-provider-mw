import {
	Injectable,
	Inject,
	NotFoundException,
	forwardRef,
	BadRequestException,
	UnauthorizedException,
} from '@nestjs/common';
import { PrismaService } from '../prisma.service';
import { Prisma, ApplicationFiles } from '@prisma/client';
import { Request } from 'express';
import { UpdateApplicationActionLogDto, UpdateApplicationStatusDto } from './dto/update-application-status.dto';
import { ListApplicationsDto } from './dto/list-applications.dto';
import { getAuthToken } from '../common/util';
import { v4 as uuidv4 } from 'uuid';
import { BenefitsService } from 'src/benefits/benefits.service';
import reportsConfig from '../common/reportsConfig.json';
import { HttpService } from '@nestjs/axios';
import { ConfigService } from '@nestjs/config';
<<<<<<< HEAD
import { IFileStorageService } from '../services/storage-providers/file-storage.service.interface';
import { Buffer } from 'buffer';
=======
import { AclService } from '../common/service/acl';
>>>>>>> e367fe3d

export interface BenefitDetail {
	id: string;
	documentId: string;
	title: string;
}

type ApplicationData = Record<string, any>;

@Injectable()
export class ApplicationsService {
	private readonly eligibility_base_uri: string;
	constructor(
		private readonly prisma: PrismaService,
		@Inject(forwardRef(() => BenefitsService))
		private readonly benefitsService: BenefitsService,
		private readonly httpService: HttpService,
		private readonly configService: ConfigService,
<<<<<<< HEAD
		@Inject('FileStorageService')
    	private readonly fileStorageService: IFileStorageService,
=======
		private readonly aclService: AclService,
>>>>>>> e367fe3d
	) {
		const url = this.configService.get('ELIGIBILITY_API_URL');
		if (!url) {
			throw new Error('ELIGIBILITY_API_URL environment variable is required');
		}
		try {
			new URL(url); // Validate URL format
			this.eligibility_base_uri = url;
		} catch (error) {
			throw new Error(`Invalid ELIGIBILITY_API_URL: ${error.message}`);
		}
	}

	// Helper to build file path with env and timestamp
	private buildFilePath(applicationId: string, certificateType: string): string {
		// fallback to 'local' if not set
		const filePrefix = process.env.FILE_PREFIX_ENV ?? 'local';
		const timestamp = new Date().toISOString().replace(/[:.]/g, '-');
		const basePath = `${filePrefix}/applications/${applicationId}`;
		const fileName = `${applicationId}-${certificateType}-${timestamp}.json`;
		return `${basePath}/${certificateType}/${fileName}`;
	}

	// Create a new application
	async create(data: any) {
		// Split fields into base64 and normal
		const base64Fields: { key: string; value: string }[] = [];
		const normalFields: Record<string, any> = {};
		for (const [key, value] of Object.entries(data)) {
			if (typeof value === 'string' && value.startsWith('base64,')) {
				base64Fields.push({ key, value });
			} else {
				normalFields[key] = value;
			}
		}

		// Prepare application record
		if (!data.benefitId) {
			throw new Error('benefitId is required');
		}
		const benefitId = data.benefitId;
		const customerId = uuidv4();
		const bapId = data.bapId ?? data.bapid ?? data.bapID ?? null;
		const status = 'pending';

    // Save application (normal fields as applicationData)
    const application = await this.prisma.applications.create({
      data: {
        benefitId,
        status,
        customerId,
        bapId,
        applicationData: normalFields,
      },
    });
    const applicationId = application.id;

    // Process base64 fields
    const applicationFiles: ApplicationFiles[] = [];
    for (const { key, value } of base64Fields) {

      // A.1 - Remove base64, from start of the content
      const base64Content = value.replace(/^base64,/, '');
      // A.2 - base64-decode to get the URL-encoded string (as we expect text (like JSON), save as string)
      const urlEncoded = Buffer.from(base64Content, 'base64').toString('utf-8');
      // A.3 - URL-decode to get the original content
      const decodedContent = decodeURIComponent(urlEncoded);

      // Use simplified buildFilePathWithEnvAndTimestamp
      const filePathWithEnv = this.buildFilePath(
        String(applicationId),
        key
      );

      // A.4 - Use CloudService for upload
      let storageKey: string | null;
      try {
        const contentBuffer = Buffer.from(decodedContent, 'utf-8');
        console.log(`Uploading file to filePathWithEnv:`, filePathWithEnv);
        storageKey = await this.fileStorageService.uploadFile(filePathWithEnv, contentBuffer);
        console.log(`File uploaded to cloud: ${storageKey}`);
      } catch (err) {
        console.error('Error uploading file to cloud:', err.message);
        throw new BadRequestException('Failed to upload file. Please try again later.');
      }

      // B - Save ApplicationFiles record
      try {
        const appFile = await this.prisma.applicationFiles.create({
          data: {
            storage: process.env.FILE_STORAGE_PROVIDER ?? 'local',
            filePath: storageKey,
            applicationId: applicationId,
            createdAt: new Date(),
            updatedAt: new Date(),
          },
        });
        applicationFiles.push(appFile);
      } catch (err) {
        console.error('Error saving ApplicationFiles record:', err.message);
        throw new BadRequestException('Failed to save file record. Please try again later.');
      }
    }


		return {
			application,
			applicationFiles,
		};
	}

	// Get all applications with benefit details
	async findAll(listDto: ListApplicationsDto, req: Request) {
		const authToken = getAuthToken(req);

		// Get user from request middleware
		const userId = (req as any).mw_userid;

		// Check if user can access this application
		const canAccess = await this.aclService.canAccessBenefit(listDto.benefitId, authToken, userId);
		if (!canAccess) {
			throw new UnauthorizedException('You do not have permission to view this application');
		}

		const applications = await this.prisma.applications.findMany({
			where: {
				benefitId: listDto.benefitId
			},
		});

		// Enrich applications with benefit details
		let benefit: BenefitDetail | null = null;
		try {
			const benefitDetail = await this.benefitsService.getBenefitsByIdStrapi(`${listDto.benefitId}`, authToken);
			benefit = {
				id: benefitDetail?.data?.data?.id,
				documentId: benefitDetail?.data?.data?.documentId,
				title: benefitDetail?.data?.data?.title,
			}
		} catch (error) {
			console.error(`Error fetching benefit details for application:`, error.message);
		}

		return { applications, benefit };
	}

	// Get a single application by ID
	async findOne(id: number, req: Request) {
		const authToken = getAuthToken(req);
		
		// Get user from request middleware
		const userId = (req as any).mw_userid;

		// // Check if user can access this application
		const canAccess = await this.aclService.canAccessApplication(authToken, id, userId);
		if (!canAccess) {
			throw new UnauthorizedException('You do not have permission to view this application');
		}

		const application = await this.prisma.applications.findUnique({
			where: { id },
			include: {
				applicationFiles: true,
			},
		});
		if (!application) {
			throw new NotFoundException('Applications not found');
		}

    // Add base64 file content to each applicationFile
    if (application.applicationFiles && Array.isArray(application.applicationFiles)) {
      application.applicationFiles = await Promise.all(application.applicationFiles.map(async file => {
        if (file.filePath) {
          let decodedContent: any;
          try {
            decodedContent = await this.fileStorageService.getFile(file.filePath);
          } catch (error) {
            console.error(`Error fetching file content for application file ${file.id}:`, error.message);
            decodedContent = '';
          }
          if (decodedContent) {
          const base64Content = decodedContent ? Buffer.from(decodedContent).toString('base64') : null;
            return { ...file, fileContent: base64Content };
          }
        }
        return { ...file, fileContent: null };
      }));
    }

		let benefitDetails;
		try {
			benefitDetails = await this.benefitsService.getBenefitsByIdStrapi(
				`${application.benefitId}`,
				authToken,
			);
		} catch (error) {
			console.error(
				`Error fetching benefit details for application:`,
				error.message,
			);
		}

		if (application) {
			(application as any).benefitDetails = {
				id: benefitDetails?.data?.data?.id,
				documentId: benefitDetails?.data?.data?.documentId,
				title: benefitDetails?.data?.data?.title,
			};
		}

		return application;
	}

	async findUniqueApplication(id: number) {
		return await this.prisma.applications.findUnique({
			where: { id },
			include: {
				applicationFiles: true
			}
		});
	}

	async find(where: Prisma.ApplicationsWhereInput) {
		const application = await this.prisma.applications.findMany({
			where,
		});
		if (!application) {
			throw new NotFoundException('Applications not found');
		}
		return application;
	}

	// Update an application by ID
	async update(id: number, data: Prisma.ApplicationsUpdateInput) {
		return this.prisma.applications.update({
			where: { id },
			data,
		});
	}

	async updateStatus(
		id: number,
		updateStatusDto: UpdateApplicationStatusDto,
		actionLog: UpdateApplicationActionLogDto,
	) {
		const application = await this.prisma.applications.findUnique({
			where: { id },
		});

		if (!application) {
			throw new NotFoundException(`Application with ID ${id} not found`);
		}

		if (application.actionLog && Array.isArray(application.actionLog)) {
			application.actionLog.push(
				this.getActionLogEntry(
					actionLog,
					updateStatusDto.status,
					updateStatusDto.remark,
				),
			);
		} else {
			application.actionLog = [
				this.getActionLogEntry(
					actionLog,
					updateStatusDto.status,
					updateStatusDto.remark,
				),
			];
		}

		const updatedApplication = await this.prisma.applications.update({
			where: { id },
			data: {
				...updateStatusDto,
				updatedBy: actionLog.updatedBy,
				actionLog: application.actionLog,
			},
		});

		return {
			statusCode: 200,
			status: 'success',
			message: `Application ${updatedApplication.status} successfully`,
			data: {
				id: updatedApplication.id,
				status: updatedApplication.status,
				benefitId: updatedApplication.benefitId,
			},
		};
	}

	getActionLogEntry(
		actionLog: UpdateApplicationActionLogDto,
		status: string,
		remark: string,
	) {
		return JSON.stringify({
			...actionLog,
			status,
			remark,
		});
	}


	async exportApplicationsCsv(
		benefitId: string,
		reportType: string,
	): Promise<string> {
		const reportConfig = reportsConfig[reportType];
		if (!reportConfig) {
			throw new BadRequestException('Invalid report type');
		}

		const {
			autoGenerateFields = [],
			applicationDataColumnDataFields = [],
			calculatedAmountColumnDataFields = [],
			applicationTableDataFields = [],
		} = reportConfig;

		const applications = await this.fetchApplications(benefitId);

		const finalAppDataFields = this.resolveDynamicFields(
			applications,
			applicationDataColumnDataFields,
			'applicationData',
		);

		const finalCalcAmountFields = this.resolveDynamicFields(
			applications,
			calculatedAmountColumnDataFields,
			'calculatedAmount',
			['totalPayout'],
		);

		const headerFields = [
			...autoGenerateFields,
			...finalAppDataFields,
			...finalCalcAmountFields,
			...applicationTableDataFields,
		];

		const csvRows = [headerFields.join(',')];

		for (const [index, app] of applications.entries()) {
			const row = [
				...this.generateAutoFields(autoGenerateFields, index),
				...this.generateAppDataFields(app, finalAppDataFields),
				...this.generateCalcAmountFields(app, finalCalcAmountFields),
				...this.generateAppTableFields(app, applicationTableDataFields),
			];
			csvRows.push(this.escapeCsvRow(row));
		}

		return csvRows.join('\n');
	}

	// --- Helper Methods ---

	private async fetchApplications(benefitId: string): Promise<any[]> {
		try {
			return await this.prisma.applications.findMany({
				where: {
					benefitId,
				},
			});
		} catch (error) {
			throw new BadRequestException(`Failed to fetch applications: ${error.message}`);
		}
	}

	private resolveDynamicFields(
		apps: any[],
		fields: string[],
		source: 'applicationData' | 'calculatedAmount',
		excludeFields: string[] = []
	): string[] {
		if (!Array.isArray(fields)) return [];

		const isWildcard = fields.length === 1 && fields[0] === '*';

		const keySet = new Set<string>();
		for (const app of apps) {
			const sourceData = app[source];
			if (sourceData && typeof sourceData === 'object') {
				Object.keys(sourceData).forEach(key => {
					if (!excludeFields.includes(key)) {
						keySet.add(key);
					}
				});
			}
		}

		if (isWildcard) {
			return Array.from(keySet).sort((a, b) => a.localeCompare(b));
		}

		return fields.filter(field => !excludeFields.includes(field));
	}

	private generateAutoFields(fields: string[], index: number): (string | number)[] {
		return fields.map(field => field === 'serialNumber' ? index + 1 : '');
	}

	private generateAppDataFields(app: any, fields: string[]): string[] {
		return fields.map(field => {
			if (field === 'otr') return app.applicationData?.nspOtr ?? '';
			if (field === 'aadhaar') return app.applicationData?.aadhaar?.slice(-4) ?? '';
			return app.applicationData?.[field] ?? '';
		});
	}

	private generateCalcAmountFields(app: any, fields: string[]): any[] {
		const calcAmountData = app.calculatedAmount ?? {};
		return fields.map(field => {
			const value = calcAmountData[field];
			return value ?? '';
		});
	}

	private generateAppTableFields(app: any, fields: string[]): (string | number)[] {
		return fields.map(field => {
			if (field === 'amount') return app.finalAmount ?? '';
			if (field === 'applicationId') return app.id ?? '';
			return app[field] ?? '';
		});
	}

	private escapeCsvRow(row: (string | number)[]): string {
		return row.map(val => `"${String(val).replace(/"/g, '""')}"`).join(',');
	}

	// Get a single application by ID
	async calculateBenefit(id: number, authToken: string) {
		const application = await this.prisma.applications.findUnique({
			where: { id }
		});

		if (!application) {
			throw new NotFoundException('Applications not found');
		}

		const benefitDetails = await this.benefitsService.getBenefitsByIdStrapi(`${application.benefitId}`, authToken);

		if (!benefitDetails?.data?.data) {
			throw new NotFoundException('Benefit details not found');
		}

		let amounts;
		amounts = await this.doBenefitCalculations(application.applicationData, benefitDetails?.data?.data);
		try {
			await this.update(id, {
				calculatedAmount: amounts,
				finalAmount: `${amounts?.totalPayout}`,
				calculationsProcessedAt: new Date()
			})
		} catch (err) {
			console.error(`Error updating benefit details for application: ${id}`, err.message);
			throw new BadRequestException(`Failed to update benefit details for application ${id}`);
		}
		return amounts;
	}

	/**
	 * Main function to calculate benefit payout.
	 */
	async doBenefitCalculations(applicationData: any, benefitDefinition: any) {
		const output: Record<string, number> = {};
		let total = 0;

		for (const rule of benefitDefinition.benefitCalculationRules ?? []) {
			let amount = 0;

			switch (rule.type) {
				case "fixed":
					amount = rule.fixedValue ?? 0;
					break;

				case "lookup": {
					const inputVal = applicationData[rule.inputFields[0]];
					const found = rule.lookupTable.find((row: any) => row.match === inputVal);
					amount = found ? found.amount : 0;
					break;
				}

				case "conditional": {
					for (const condition of rule.conditions) {
						const matches = condition.ifExpr
							? this.evaluateIfExpr(condition.ifExpr, applicationData)
							: Object.entries(condition.if).every(([k, v]) => applicationData[k] === v);

						if (matches) {
							if (condition.then.amount === "value") {
								amount = Number(applicationData[rule.inputFields[0]]) || 0;
							} else {
								amount = Number(condition.then.amount) || 0;
							}
							break;
						}
					}
					break;
				}

				case "formula":
					amount = this.evaluateFormula(rule.formula, applicationData);
					break;

				default:
					console.warn(`Unsupported rule type: ${rule.type}`);
					break;
			}

			output[rule.outputField] = amount;
			total += amount;
		}

		output.totalPayout = total;
		return output;
	}

	/**
	 * Very basic and safe math formula evaluator (supports + - * / and variables).
	 */
	evaluateFormula(formula: string, context: ApplicationData): number {
		try {
			// Replace variable names in the formula with actual values
			const safeExpr = formula.replace(/[a-zA-Z_][a-zA-Z0-9_]*/g, (match) => {
				return typeof context[match] !== "undefined" ? context[match] : "0";
			});

			// Only allow safe characters
			if (!/^[\d\s+\-*/().]+$/.test(safeExpr)) throw new Error("Unsafe formula");

			return Function(`"use strict"; return (${safeExpr})`)(); // evaluated safely
		} catch (err) {
			console.error("Formula evaluation error:", err.message);
			return 0;
		}
	}

	/**
	 * Limited expression evaluator supporting basic comparison logic.
	 */
	evaluateIfExpr(expr: string, context: ApplicationData): boolean {
		try {
			// Basic parser for comparison operators
			const comparisons = expr.match(/([a-zA-Z_][a-zA-Z0-9_]*)\s*([=!<>]+)\s*(true|false|\d+|"[^"]*"|'.*?')/g);

			if (!comparisons) return false;

			return comparisons.every(part => {
				const [, key, op, rawVal] = part.match(/([a-zA-Z_][a-zA-Z0-9_]*)\s*([=!<>]+)\s*(.*)/) || [];
				let actual = context[key];
				let expected: any = rawVal;

				if (expected === "true") expected = true;
				else if (expected === "false") expected = false;
				else if (!isNaN(Number(expected))) expected = Number(expected);
				else expected = expected.replace(/^['"]|['"]$/g, "");

				switch (op) {
					case "===": return actual === expected;
					case "!==": return actual !== expected;
					case ">": return actual > expected;
					case "<": return actual < expected;
					case ">=": return actual >= expected;
					case "<=": return actual <= expected;
					default: return false;
				}
			});
		} catch (err) {
			console.error("Expression evaluation error:", err.message);
			return false;
		}
	}

	async checkEligibility(applicationId: number, req: Request) {
		const application = await this.findOne(applicationId, req); // Fetch the application by ID

		if (!application) {
			throw new NotFoundException(
				`Application with ID ${applicationId} not found`,
			);
		}

		const benefitDefinition = await this.benefitsService.getBenefitsById(
			`${application.benefitId}`,
			req
		);
		if (!benefitDefinition?.data) {
			throw new NotFoundException(
				`Benefit with ID ${application.benefitId} not found`,
			);
		}
		const strictCheck = req?.query?.strictCheck === 'true';
		const formatEligiblityPayload = await this.formatEligibility(
			benefitDefinition,
			application,
			strictCheck,
		);
		const eligibilityResult = await this.checkApplicationEligibility(
			formatEligiblityPayload?.applicationDetails,
			formatEligiblityPayload?.eligibilityRules,
			formatEligiblityPayload?.strictCheck,
		);
		let eligibilityStatus = 'ineligible'; // Default status
		if (eligibilityResult?.eligibleUsers?.length > 0) {
			eligibilityStatus = 'eligible'; // Set to eligible if any users are eligible default we sending one application here
		}
		await this.update(applicationId, {
			eligibilityStatus,
			eligibilityResult: eligibilityResult,
			eligibilityCheckedAt: new Date(),
		});

		return eligibilityResult;
	}

	/**
	 * Prepares eligibility rules and application profile, then calls the eligibility API.
	 * Returns the eligibility check result.
	 */
	async formatEligibility(
		benefitDefinition: any,
		application: any,
		strictCheck: boolean,
	) {
		try {
			const eligibilityRules = benefitDefinition?.data?.eligibility ?? [];
			if (Array.isArray(eligibilityRules)) {
				eligibilityRules.forEach((rule) => {
					if (rule && typeof rule === 'object' && 'type' in rule) {
						// Ensure rule is an object with a type
						rule.type = 'userProfile';
					}
				});
				const existingIds = eligibilityRules // Extract existing rule IDs to determine the next ID
					.map((rule) => Number(rule.id))
					.filter((id) => !isNaN(id));
				const nextId =
					existingIds.length > 0 ? Math.max(...existingIds) + 1 : 1; /// Determine the next ID for new rules
				eligibilityRules.push({
					// Add a default rule for document verification
					id: nextId,
					type: 'userProfile',
					description: 'All documents must be verified',
					evidence: 'verification status',
					criteria: {
						id: nextId,
						name: 'documentVerificationStatus',
						condition: 'equals',
						conditionValues: ['verified'],
					},
				});
			}
			const applicationDetails = {
				// Prepare application profile for eligibility check
				applicationId: application?.id,
				...(typeof application?.applicationData === 'object' &&
				application?.applicationData !== null
					? application.applicationData
					: {}),
				documentVerificationStatus: application?.documentVerificationStatus,
			};
			return { applicationDetails, eligibilityRules, strictCheck };
		} catch (err) {
			throw new BadRequestException(
				`Failed to format eligibility rules: ${err.message}. Application ID: ${application?.id}, Benefit ID: ${application?.benefitId}`
			);
		}
	}

	async checkApplicationEligibility(
		userInfo: object,
		eligibilityData: Array<any>,
		strictCheck: boolean,
	): Promise<any> {
		try {
			let eligibilityApiEnd = 'check-users-eligibility'; // Default endpoint
			if (strictCheck) {
				eligibilityApiEnd = 'check-users-eligibility?strictChecking=true'; // Use strict checking endpoint
			}
			const eligibilityApiUrl = `${this.eligibility_base_uri}/${eligibilityApiEnd}`;
			const sdkResponse = await this.httpService.axiosRef.post(
				eligibilityApiUrl,
				{
					userProfiles: [userInfo],
					benefitSchema: { eligibility: eligibilityData },
				},
				{
					headers: {
						'Content-Type': 'application/json',
					},
				},
			);
			return sdkResponse.data;
		} catch (error) {
			throw new Error(`Error checking benefits eligibility: ${error.message}`);
		}
	}

	private generateEligibilityDetailsFields(app: any, fields: string[]): string[] {
		const eligibilityData = app.eligibilityResult ?? {};
		// Get the application details from either eligibleUsers or ineligibleUsers
		const applicationDetails = eligibilityData.eligibleUsers?.[0]?.details ?? 
			eligibilityData.ineligibleUsers?.[0]?.details ?? {};
		
		return fields.map((field) => {
			if (field === 'reasons') {
				const reasons = applicationDetails.reasons?.map(r => r.reason).join('; ') ?? '';
				return reasons;
			}
			return '';
		});
	}

	private generateEligibilityFields(app: any, fields: string[]): string[] {
		const eligibilityData = app.eligibilityResult ?? {};
		return fields.map((field) => {
			if (field === 'eligibleUsers') {
				return eligibilityData.eligibleUsers?.length ? 'Yes' : 'No';
			}
			if (field === 'ineligibleUsers') {
				return eligibilityData.ineligibleUsers?.length ? 'Yes' : 'No';
			}
			if (field === 'errors') {
				return eligibilityData.errors?.length ? 'Yes' : 'No';
			}
			return '';
		});
	}

	async exportEligibilityDetailsCsv(
		benefitId: string,
		reportType: string,
	): Promise<string> {
		const reportConfig = reportsConfig[reportType];
		if (!reportConfig) {
			throw new BadRequestException('Invalid report type');
		}

		const {
			autoGenerateFields = [],
			applicationDataColumnDataFields = [],
			calculatedAmountColumnDataFields = [],
			applicationTableDataFields = [],
			eligibilityResultColumnDataFields = [],
			eligibilityDetailsFields = [],
		} = reportConfig;

		const applications = await this.fetchApplicationsEligibilityResults(benefitId);

		const finalAppDataFields = this.resolveDynamicFields(
			applications,
			applicationDataColumnDataFields,
			'applicationData',
		);

		const finalCalcAmountFields = this.resolveDynamicFields(
			applications,
			calculatedAmountColumnDataFields,
			'calculatedAmount',
			['totalPayout'],
		);

		const headerFields = [
			...autoGenerateFields,
			...finalAppDataFields,
			...finalCalcAmountFields,
			...applicationTableDataFields,
			...(eligibilityResultColumnDataFields ?? []),
			...(eligibilityDetailsFields ?? []),
		];

		const csvRows = [headerFields.join(',')];

		for (const [index, app] of applications.entries()) {
			const row = [
				...this.generateAutoFields(autoGenerateFields, index),
				...this.generateAppDataFields(app, finalAppDataFields),
				...this.generateCalcAmountFields(app, finalCalcAmountFields),
				...this.generateAppTableFields(app, applicationTableDataFields),
				...(eligibilityResultColumnDataFields ? this.generateEligibilityFields(app, eligibilityResultColumnDataFields) : []),
				...(eligibilityDetailsFields ? this.generateEligibilityDetailsFields(app, eligibilityDetailsFields) : []),
			];
			csvRows.push(this.escapeCsvRow(row));
		}

		return csvRows.join('\n');
	}

	async fetchApplicationsEligibilityResults(benefitId){
		try {
			return await this.prisma.applications.findMany({
				where: {
					benefitId: benefitId,
					eligibilityStatus: {
						in: ['eligible', 'ineligible']
					}
				},
			});
		} catch (error) {
			throw new BadRequestException(`Failed to fetch applications: ${error.message}`);
		}
	}
}<|MERGE_RESOLUTION|>--- conflicted
+++ resolved
@@ -17,12 +17,9 @@
 import reportsConfig from '../common/reportsConfig.json';
 import { HttpService } from '@nestjs/axios';
 import { ConfigService } from '@nestjs/config';
-<<<<<<< HEAD
+import { AclService } from '../common/service/acl';
 import { IFileStorageService } from '../services/storage-providers/file-storage.service.interface';
 import { Buffer } from 'buffer';
-=======
-import { AclService } from '../common/service/acl';
->>>>>>> e367fe3d
 
 export interface BenefitDetail {
 	id: string;
@@ -41,12 +38,9 @@
 		private readonly benefitsService: BenefitsService,
 		private readonly httpService: HttpService,
 		private readonly configService: ConfigService,
-<<<<<<< HEAD
+		private readonly aclService: AclService,
 		@Inject('FileStorageService')
     	private readonly fileStorageService: IFileStorageService,
-=======
-		private readonly aclService: AclService,
->>>>>>> e367fe3d
 	) {
 		const url = this.configService.get('ELIGIBILITY_API_URL');
 		if (!url) {
