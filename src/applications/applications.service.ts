--- conflicted
+++ resolved
@@ -1,7 +1,3 @@
-<<<<<<< HEAD
-import { Injectable, Inject, NotFoundException, forwardRef, BadRequestException } from '@nestjs/common';
-import { ConfigService } from '@nestjs/config';
-=======
 import {
 	Injectable,
 	Inject,
@@ -9,7 +5,6 @@
 	forwardRef,
 	BadRequestException,
 } from '@nestjs/common';
->>>>>>> 41938e70
 import { PrismaService } from '../prisma.service';
 import { Prisma, ApplicationFiles } from '@prisma/client';
 import { Request } from 'express';
@@ -19,13 +14,11 @@
 import { v4 as uuidv4 } from 'uuid';
 import { BenefitsService } from 'src/benefits/benefits.service';
 import reportsConfig from '../common/reportsConfig.json';
-<<<<<<< HEAD
+import { HttpService } from '@nestjs/axios';
+import { ConfigService } from '@nestjs/config';
+
 import { IFileStorageService } from '../services/storage-providers/file-storage.service.interface';
 import { Buffer } from 'buffer';
-=======
-import { HttpService } from '@nestjs/axios';
-import { ConfigService } from '@nestjs/config';
->>>>>>> 41938e70
 
 export interface BenefitDetail {
 	id: string;
@@ -37,17 +30,29 @@
 
 @Injectable()
 export class ApplicationsService {
-<<<<<<< HEAD
-  constructor(
-    private readonly prisma: PrismaService,
-    @Inject(forwardRef(() => BenefitsService))
-    private readonly benefitsService: BenefitsService,
-    @Inject('FileStorageService')
-    private readonly fileStorageService: IFileStorageService,
-    private readonly configService: ConfigService
-  ) { }
-
-  // Helper to build file path with env and timestamp
+	private readonly eligibility_base_uri: string;
+	constructor(
+		private readonly prisma: PrismaService,
+		@Inject(forwardRef(() => BenefitsService))
+		private readonly benefitsService: BenefitsService,
+		private readonly httpService: HttpService,
+		private readonly configService: ConfigService,
+		@Inject('FileStorageService')
+    	private readonly fileStorageService: IFileStorageService,
+	) {
+		const url = this.configService.get('ELIGIBILITY_API_URL');
+		if (!url) {
+			throw new Error('ELIGIBILITY_API_URL environment variable is required');
+		}
+		try {
+			new URL(url); // Validate URL format
+			this.eligibility_base_uri = url;
+		} catch (error) {
+			throw new Error(`Invalid ELIGIBILITY_API_URL: ${error.message}`);
+		}
+	}
+
+	  // Helper to build file path with env and timestamp
   private buildFilePath(applicationId: string, certificateType: string): string {
     const isLocal = process.env.NODE_ENV !== 'production';
     const timestamp = new Date().toISOString().replace(/[:.]/g, '-');
@@ -61,27 +66,27 @@
     return `${basePath}/${certificateType}/${fileName}`;
   }
 
-  // Create a new application
-  async create(data: any) {
-    // Split fields into base64 and normal
-    const base64Fields: { key: string; value: string }[] = [];
-    const normalFields: Record<string, any> = {};
-    for (const [key, value] of Object.entries(data)) {
-      if (typeof value === 'string' && value.startsWith('base64,')) {
-        base64Fields.push({ key, value });
-      } else {
-        normalFields[key] = value;
-      }
-    }
-
-    // Prepare application record
-    if (!data.benefitId) {
-      throw new Error('benefitId is required');
-    }
-    const benefitId = data.benefitId;
-    const customerId = uuidv4();
-    const bapId = data.bapId ?? data.bapid ?? data.bapID ?? null;
-    const status = 'pending';
+	// Create a new application
+	async create(data: any) {
+		// Split fields into base64 and normal
+		const base64Fields: { key: string; value: string }[] = [];
+		const normalFields: Record<string, any> = {};
+		for (const [key, value] of Object.entries(data)) {
+			if (typeof value === 'string' && value.startsWith('base64,')) {
+				base64Fields.push({ key, value });
+			} else {
+				normalFields[key] = value;
+			}
+		}
+
+		// Prepare application record
+		if (!data.benefitId) {
+			throw new Error('benefitId is required');
+		}
+		const benefitId = data.benefitId;
+		const customerId = uuidv4();
+		const bapId = data.bapId ?? data.bapid ?? data.bapID ?? null;
+		const status = 'pending';
 
     // Save application (normal fields as applicationData)
     const application = await this.prisma.applications.create({
@@ -143,50 +148,49 @@
     }
 
 
-    return {
-      application,
-      applicationFiles,
-    };
-  }
-
-  // Get all applications with benefit details
-  async findAll(listDto: ListApplicationsDto, req: Request) {
-    const authToken = getAuthToken(req);
-    const applications = await this.prisma.applications.findMany({
-      where: {
-        benefitId: listDto.benefitId
-      },
-    });
-
-    // Enrich applications with benefit details
-    let benefit: BenefitDetail | null = null;
-    try {
-      const benefitDetail = await this.benefitsService.getBenefitsByIdStrapi(`${listDto.benefitId}`, authToken);
-      benefit = {
-        id: benefitDetail?.data?.data?.id,
-        documentId: benefitDetail?.data?.data?.documentId,
-        title: benefitDetail?.data?.data?.title,
-      }
-
-    } catch (error) {
-      console.error(`Error fetching benefit details for application22:`, error.message);
-    }
-
-    return { applications, benefit };
-  }
-
-  // Get a single application by ID
-  async findOne(id: number, req: Request) {
-    const authToken = getAuthToken(req);
-    const application = await this.prisma.applications.findUnique({
-      where: { id },
-      include: {
-        applicationFiles: true
-      }
-    });
-    if (!application) {
-      throw new NotFoundException('Applications not found');
-    }
+		return {
+			application,
+			applicationFiles,
+		};
+	}
+
+	// Get all applications with benefit details
+	async findAll(listDto: ListApplicationsDto, req: Request) {
+		const authToken = getAuthToken(req);
+		const applications = await this.prisma.applications.findMany({
+			where: {
+				benefitId: listDto.benefitId
+			},
+		});
+
+		// Enrich applications with benefit details
+		let benefit: BenefitDetail | null = null;
+		try {
+			const benefitDetail = await this.benefitsService.getBenefitsByIdStrapi(`${listDto.benefitId}`, authToken);
+			benefit = {
+				id: benefitDetail?.data?.data?.id,
+				documentId: benefitDetail?.data?.data?.documentId,
+				title: benefitDetail?.data?.data?.title,
+			}
+		} catch (error) {
+			console.error(`Error fetching benefit details for application:`, error.message);
+		}
+
+		return { applications, benefit };
+	}
+
+	// Get a single application by ID
+	async findOne(id: number, req: Request) {
+		const authToken = getAuthToken(req);
+		const application = await this.prisma.applications.findUnique({
+			where: { id },
+			include: {
+				applicationFiles: true
+			}
+		});
+		if (!application) {
+			throw new NotFoundException('Applications not found');
+		}
 
     // Add base64 file content to each applicationFile
     if (application.applicationFiles && Array.isArray(application.applicationFiles)) {
@@ -207,545 +211,6 @@
         return { ...file, fileContent: null };
       }));
     }
-
-    let benefitDetails
-    try {
-      benefitDetails = await this.benefitsService.getBenefitsByIdStrapi(`${application.benefitId}`, authToken);
-
-    } catch (error) {
-      console.error(`Error fetching benefit details for application22:`, error.message);
-
-    }
-    if (application) {
-      (application as any).benefitDetails = {
-        id: benefitDetails?.data?.data?.id,
-        documentId: benefitDetails?.data?.data?.documentId,
-        title: benefitDetails?.data?.data?.title,
-
-      };
-    }
-
-    return application;
-  }
-
-  async findUniqueApplication(id: number) {
-    return await this.prisma.applications.findUnique({
-      where: { id },
-      include: {
-        applicationFiles: true
-      }
-    });
-  }
-
-  async find(where: Prisma.ApplicationsWhereInput) {
-    const application = await this.prisma.applications.findMany({
-      where,
-    })
-    if (!application) {
-      throw new NotFoundException('Applications not found');
-    }
-    return application;
-  }
-
-  // Update an application by ID
-  async update(id: number, data: Prisma.ApplicationsUpdateInput) {
-    return this.prisma.applications.update({
-      where: { id },
-      data,
-    });
-  }
-
-  async updateStatus(id: number, updateStatusDto: UpdateApplicationStatusDto, actionLog: UpdateApplicationActionLogDto) {
-    const application = await this.prisma.applications.findUnique({
-      where: { id },
-    });
-
-    if (!application) {
-      throw new NotFoundException(`Application with ID ${id} not found`);
-    }
-
-    if (application.actionLog && Array.isArray(application.actionLog)) {
-      application.actionLog.push(
-        this.getActionLogEntry(actionLog, updateStatusDto.status, updateStatusDto.remark)
-      );
-    } else {
-      application.actionLog = [
-        this.getActionLogEntry(actionLog, updateStatusDto.status, updateStatusDto.remark)
-      ];
-    }
-
-    const updatedApplication = await this.prisma.applications.update({
-      where: { id },
-      data: { ...updateStatusDto, updatedBy: actionLog.updatedBy, actionLog: application.actionLog },
-    });
-
-    return {
-      statusCode: 200,
-      status: 'success',
-      message: `Application ${updatedApplication.status} successfully`,
-      data: {
-        id: updatedApplication.id,
-        status: updatedApplication.status,
-        benefitId: updatedApplication.benefitId,
-      },
-    };
-  }
-
-  getActionLogEntry(actionLog: UpdateApplicationActionLogDto, status: string, remark: string) {
-    return JSON.stringify({
-      ...actionLog,
-      status,
-      remark
-    })
-
-  }
-
-
-  async exportApplicationsCsv(benefitId: string, reportType: string): Promise<string> {
-
-    const reportConfig = reportsConfig[reportType];
-    if (!reportConfig) {
-      throw new BadRequestException('Invalid report type');
-    }
-
-    const {
-      autoGenerateFields = [],
-      applicationDataColumnDataFields = [],
-      calculatedAmountColumnDataFields = [],
-      applicationTableDataFields = []
-    } = reportConfig;
-
-    const applications = await this.fetchApplications(benefitId);
-
-    const finalAppDataFields = this.resolveDynamicFields(
-      applications,
-      applicationDataColumnDataFields,
-      'applicationData'
-    );
-
-    const finalCalcAmountFields = this.resolveDynamicFields(
-      applications,
-      calculatedAmountColumnDataFields,
-      'calculatedAmount',
-      ['totalPayout']
-    );
-
-    const headerFields = [
-      ...autoGenerateFields,
-      ...finalAppDataFields,
-      ...finalCalcAmountFields,
-      ...applicationTableDataFields
-    ];
-
-    const csvRows = [headerFields.join(',')];
-
-    for (const [index, app] of applications.entries()) {
-      const row = [
-        ...this.generateAutoFields(autoGenerateFields, index),
-        ...this.generateAppDataFields(app, finalAppDataFields),
-        ...this.generateCalcAmountFields(app, finalCalcAmountFields),
-        ...this.generateAppTableFields(app, applicationTableDataFields)
-      ];
-      csvRows.push(this.escapeCsvRow(row));
-    }
-
-    return csvRows.join('\n');
-  }
-
-  // --- Helper Methods ---
-
-  private async fetchApplications(benefitId: string): Promise<any[]> {
-    try {
-      return await this.prisma.applications.findMany({
-        where: {
-          benefitId,
-          // status: {
-          // 	notIn: ['rejected', 'Rejected', 'pending', 'Pending', 'reject'],
-          // },
-        },
-      });
-    } catch (error) {
-      throw new BadRequestException(`Failed to fetch applications: ${error.message}`);
-    }
-  }
-
-  private resolveDynamicFields(
-    apps: any[],
-    fields: string[],
-    source: 'applicationData' | 'calculatedAmount',
-    excludeFields: string[] = []
-  ): string[] {
-    if (!Array.isArray(fields)) return [];
-
-    const isWildcard = fields.length === 1 && fields[0] === '*';
-
-    const keySet = new Set<string>();
-    for (const app of apps) {
-      const sourceData = app[source];
-      if (sourceData && typeof sourceData === 'object') {
-        Object.keys(sourceData).forEach(key => {
-          if (!excludeFields.includes(key)) {
-            keySet.add(key);
-          }
-        });
-      }
-    }
-
-    if (isWildcard) {
-      return Array.from(keySet).sort((a, b) => a.localeCompare(b));
-    }
-
-    return fields.filter(field => !excludeFields.includes(field));
-  }
-
-
-  private generateAutoFields(fields: string[], index: number): (string | number)[] {
-    return fields.map(field => field === 'serialNumber' ? index + 1 : '');
-  }
-
-  private generateAppDataFields(app: any, fields: string[]): string[] {
-    return fields.map(field => {
-      if (field === 'otr') return app.applicationData?.nspOtr ?? '';
-      if (field === 'aadhaar') return app.applicationData?.aadhaar?.slice(-4) ?? '';
-      return app.applicationData?.[field] ?? '';
-    });
-  }
-
-  private generateCalcAmountFields(app: any, fields: string[]): any[] {
-    const calcAmountData = app.calculatedAmount ?? {};
-    return fields.map(field => {
-      const value = calcAmountData[field];
-      return value ?? '';
-    });
-  }
-
-  private generateAppTableFields(app: any, fields: string[]): (string | number)[] {
-    return fields.map(field => {
-      if (field === 'amount') return app.finalAmount ?? '';
-      if (field === 'applicationId') return app.id ?? '';
-      return app[field] ?? '';
-    });
-  }
-
-  private escapeCsvRow(row: (string | number)[]): string {
-    return row.map(val => `"${String(val).replace(/"/g, '""')}"`).join(',');
-  }
-
-  // Get a single application by ID
-  async calculateBenefit(id: number, authToken: string) {
-    const application = await this.prisma.applications.findUnique({
-      where: { id }
-    });
-
-    if (!application) {
-      throw new NotFoundException('Applications not found');
-    }
-
-    const benefitDetails = await this.benefitsService.getBenefitsByIdStrapi(`${application.benefitId}`, authToken);
-
-    if (!benefitDetails?.data?.data) {
-      throw new NotFoundException('Benefit details not found');
-    }
-
-    let amounts;
-    amounts = await this.doBenefitCalculations(application.applicationData, benefitDetails?.data?.data);
-    try {
-      await this.update(id, {
-        calculatedAmount: amounts,
-        finalAmount: `${amounts?.totalPayout}`,
-        calculationsProcessedAt: new Date()
-      })
-    } catch (err) {
-      console.error(`Error updating benefit details for application: ${id}`, err.message);
-      throw new BadRequestException(`Failed to update benefit details for application ${id}`);
-    }
-    return amounts;
-  }
-
-  /**
-  * Main function to calculate benefit payout.
-  */
-  async doBenefitCalculations(applicationData: any, benefitDefinition: any) {
-    const output: Record<string, number> = {};
-    let total = 0;
-
-    for (const rule of benefitDefinition.benefitCalculationRules ?? []) {
-      let amount = 0;
-
-      switch (rule.type) {
-        case "fixed":
-          amount = rule.fixedValue ?? 0;
-          break;
-
-        case "lookup": {
-          const inputVal = applicationData[rule.inputFields[0]];
-          const found = rule.lookupTable.find((row: any) => row.match === inputVal);
-          amount = found ? found.amount : 0;
-          break;
-        }
-
-        case "conditional": {
-          for (const condition of rule.conditions) {
-            const matches = condition.ifExpr
-              ? this.evaluateIfExpr(condition.ifExpr, applicationData)
-              : Object.entries(condition.if).every(([k, v]) => applicationData[k] === v);
-
-            if (matches) {
-              if (condition.then.amount === "value") {
-                amount = Number(applicationData[rule.inputFields[0]]) || 0;
-              } else {
-                amount = Number(condition.then.amount) || 0;
-              }
-              break;
-            }
-          }
-          break;
-        }
-
-
-        case "formula":
-          amount = this.evaluateFormula(rule.formula, applicationData);
-          break;
-
-        default:
-          console.warn(`Unsupported rule type: ${rule.type}`);
-          break;
-      }
-
-      output[rule.outputField] = amount;
-      total += amount;
-    }
-
-    output.totalPayout = total;
-    return output;
-  }
-
-  /**
- * Very basic and safe math formula evaluator (supports + - * / and variables).
- */
-  evaluateFormula(formula: string, context: ApplicationData): number {
-    try {
-      // Replace variable names in the formula with actual values
-      const safeExpr = formula.replace(/[a-zA-Z_][a-zA-Z0-9_]*/g, (match) => {
-        return typeof context[match] !== "undefined" ? context[match] : "0";
-      });
-
-      // Only allow safe characters
-      if (!/^[\d\s+\-*/().]+$/.test(safeExpr)) throw new Error("Unsafe formula");
-
-      return Function(`"use strict"; return (${safeExpr})`)(); // evaluated safely
-    } catch (err) {
-      console.error("Formula evaluation error:", err.message);
-      return 0;
-    }
-  }
-
-  /**
-   * Limited expression evaluator supporting basic comparison logic.
-   */
-  evaluateIfExpr(expr: string, context: ApplicationData): boolean {
-    try {
-      // Basic parser for comparison operators
-      const comparisons = expr.match(/([a-zA-Z_][a-zA-Z0-9_]*)\s*([=!<>]+)\s*(true|false|\d+|"[^"]*"|'.*?')/g);
-
-      if (!comparisons) return false;
-
-      return comparisons.every(part => {
-        const [, key, op, rawVal] = part.match(/([a-zA-Z_][a-zA-Z0-9_]*)\s*([=!<>]+)\s*(.*)/) || [];
-        let actual = context[key];
-        let expected: any = rawVal;
-
-        if (expected === "true") expected = true;
-        else if (expected === "false") expected = false;
-        else if (!isNaN(Number(expected))) expected = Number(expected);
-        else expected = expected.replace(/^['"]|['"]$/g, "");
-
-        switch (op) {
-          case "===": return actual === expected;
-          case "!==": return actual !== expected;
-          case ">": return actual > expected;
-          case "<": return actual < expected;
-          case ">=": return actual >= expected;
-          case "<=": return actual <= expected;
-          default: return false;
-        }
-      });
-    } catch (err) {
-      console.error("Expression evaluation error:", err.message);
-      return false;
-    }
-  }
-};
-=======
-	private readonly eligibility_base_uri: string;
-	constructor(
-		private readonly prisma: PrismaService,
-		@Inject(forwardRef(() => BenefitsService))
-		private readonly benefitsService: BenefitsService,
-		private readonly httpService: HttpService,
-		private readonly configService: ConfigService,
-	) {
-		const url = this.configService.get('ELIGIBILITY_API_URL');
-		if (!url) {
-			throw new Error('ELIGIBILITY_API_URL environment variable is required');
-		}
-		try {
-			new URL(url); // Validate URL format
-			this.eligibility_base_uri = url;
-		} catch (error) {
-			throw new Error(`Invalid ELIGIBILITY_API_URL: ${error.message}`);
-		}
-	}
-
-	// Create a new application
-	async create(data: any) {
-		// Split fields into base64 and normal
-		const base64Fields: { key: string; value: string }[] = [];
-		const normalFields: Record<string, any> = {};
-		for (const [key, value] of Object.entries(data)) {
-			if (typeof value === 'string' && value.startsWith('base64,')) {
-				base64Fields.push({ key, value });
-			} else {
-				normalFields[key] = value;
-			}
-		}
-
-		// Prepare application record
-		if (!data.benefitId) {
-			throw new Error('benefitId is required');
-		}
-		const benefitId = data.benefitId;
-		const customerId = uuidv4();
-		const bapId = data.bapId ?? data.bapid ?? data.bapID ?? null;
-		const status = 'pending';
-
-		// Save application (normal fields as applicationData)
-		const application = await this.prisma.applications.create({
-			data: {
-				benefitId,
-				status,
-				customerId,
-				bapId,
-				applicationData: normalFields,
-			},
-		});
-		const applicationId = application.id;
-
-		// Prepare uploads directory
-		const uploadsDir = path.join(process.cwd(), 'uploads');
-		if (!fs.existsSync(uploadsDir)) {
-			fs.mkdirSync(uploadsDir, { recursive: true });
-		}
-
-		// Process base64 fields
-		const applicationFiles: ApplicationFiles[] = [];
-		for (const { key, value } of base64Fields) {
-			// A - Process base64 fields for uploads
-			// A1.1 Generate a unique filename using applicationId, key, timestamp, and a random number
-			const randomBytes = generateRandomString(); // Generate a secure random string
-			let filename = `${applicationId}_${key}_${Date.now()}_${randomBytes}.json`;
-
-			// A1.2 Sanitize filename: remove spaces and strange characters, make lowercase for safe file storage
-			filename = filename
-				.replace(/[^a-zA-Z0-9-_.]/g, '') // keep alphanumeric, dash, underscore, dot
-				.replace(/\s+/g, '') // remove spaces
-				.toLowerCase();
-			const filePath = path.join(uploadsDir, filename);
-
-			// A2.1 - Remove base64, from start of the content
-			const base64Content = value.replace(/^base64,/, '');
-			// A2.2 - base64-decode to get the URL-encoded string (as we expect text (like JSON), save as string)
-			const urlEncoded = Buffer.from(base64Content, 'base64').toString('utf-8');
-			// A2.3 - URL-decode to get the original content
-			const decodedContent = decodeURIComponent(urlEncoded);
-			fs.writeFileSync(filePath, decodedContent, 'utf-8');
-
-			// B - Save ApplicationFiles record
-			const appFile = await this.prisma.applicationFiles.create({
-				data: {
-					storage: 'local',
-					filePath: path.relative(process.cwd(), filePath),
-					applicationId: applicationId,
-					createdAt: new Date(),
-					updatedAt: new Date(),
-				},
-			});
-			applicationFiles.push(appFile);
-		}
-
-		return {
-			application,
-			applicationFiles,
-		};
-	}
-
-	// Get all applications with benefit details
-	async findAll(listDto: ListApplicationsDto, req: Request) {
-		const authToken = getAuthToken(req);
-		const applications = await this.prisma.applications.findMany({
-			where: {
-				benefitId: listDto.benefitId
-			},
-		});
-
-		// Enrich applications with benefit details
-		let benefit: BenefitDetail | null = null;
-		try {
-			const benefitDetail = await this.benefitsService.getBenefitsByIdStrapi(`${listDto.benefitId}`, authToken);
-			benefit = {
-				id: benefitDetail?.data?.data?.id,
-				documentId: benefitDetail?.data?.data?.documentId,
-				title: benefitDetail?.data?.data?.title,
-			}
-		} catch (error) {
-			console.error(`Error fetching benefit details for application:`, error.message);
-		}
-
-		return { applications, benefit };
-	}
-
-	// Get a single application by ID
-	async findOne(id: number, req: Request) {
-		const authToken = getAuthToken(req);
-		const application = await this.prisma.applications.findUnique({
-			where: { id },
-			include: {
-				applicationFiles: true
-			}
-		});
-		if (!application) {
-			throw new NotFoundException('Applications not found');
-		}
-
-		// Add base64 file content to each applicationFile
-		if (
-			application.applicationFiles &&
-			Array.isArray(application.applicationFiles)
-		) {
-			const uploadsDir = path.join(process.cwd(), 'uploads');
-			application.applicationFiles = await Promise.all(
-				application.applicationFiles.map(async (file) => {
-					if (!file.filePath) {
-						return { ...file, fileContent: null };
-					}
-
-					// Resolve path and check it's within uploads directory
-					const absPath = path.resolve(uploadsDir, file.filePath);
-					if (!absPath.startsWith(uploadsDir + path.sep)) {
-						// Reject anything escaping the uploads directory
-						return { ...file, fileContent: null };
-					}
-
-					try {
-						await fs.promises.access(absPath, fs.constants.R_OK);
-						const fileBuffer = await fs.promises.readFile(absPath);
-						return { ...file, fileContent: fileBuffer.toString('base64') };
-					} catch {
-						return { ...file, fileContent: null };
-					}
-				})
-			);
-		}
 
 		let benefitDetails;
 		try {
@@ -1356,5 +821,4 @@
 			throw new BadRequestException(`Failed to fetch applications: ${error.message}`);
 		}
 	}
-}
->>>>>>> 41938e70
+}