import {
	Injectable,
	Inject,
	NotFoundException,
	forwardRef,
	BadRequestException,
} from '@nestjs/common';
import { PrismaService } from '../prisma.service';
import { Prisma, ApplicationFiles } from '@prisma/client';
import {
	UpdateApplicationActionLogDto,
	UpdateApplicationStatusDto,
} from './dto/update-application-status.dto';
import { ListApplicationsDto } from './dto/list-applications.dto';
import { generateRandomString } from '../common/util';
import { v4 as uuidv4 } from 'uuid';
import * as fs from 'fs';
import * as path from 'path';
import { BenefitsService } from 'src/benefits/benefits.service';
import reportsConfig from '../common/reportsConfig.json';
export interface BenefitDetail {
	id: string;
	documentId: string;
	title: string;
}

type ApplicationData = Record<string, any>;
type BenefitDefinition = {
	calculationRules: any[];
};

@Injectable()
export class ApplicationsService {
	constructor(
		private readonly prisma: PrismaService,
		@Inject(forwardRef(() => BenefitsService))
		private readonly benefitsService: BenefitsService
	) {}

	// Create a new application
	async create(data: any) {
		// Split fields into base64 and normal
		const base64Fields: { key: string; value: string }[] = [];
		const normalFields: Record<string, any> = {};
		for (const [key, value] of Object.entries(data)) {
			if (typeof value === 'string' && value.startsWith('base64,')) {
				base64Fields.push({ key, value });
			} else {
				normalFields[key] = value;
			}
		}

		// Prepare application record
		if (!data.benefitId) {
			throw new Error('benefitId is required');
		}
		const benefitId = data.benefitId;
		const customerId = uuidv4();
		const bapId = data.bapId ?? data.bapid ?? data.bapID ?? null;
		const status = 'pending';

		// Save application (normal fields as applicationData)
		const application = await this.prisma.applications.create({
			data: {
				benefitId,
				status,
				customerId,
				bapId,
				applicationData: normalFields,
			},
		});
		const applicationId = application.id;

		// Prepare uploads directory
		const uploadsDir = path.join(process.cwd(), 'uploads');
		if (!fs.existsSync(uploadsDir)) {
			fs.mkdirSync(uploadsDir, { recursive: true });
		}

		// Process base64 fields
		const applicationFiles: ApplicationFiles[] = [];
		for (const { key, value } of base64Fields) {
			// A - Process base64 fields for uploads
			// A1.1 Generate a unique filename using applicationId, key, timestamp, and a random number
			const randomBytes = generateRandomString(); // Generate a secure random string
			let filename = `${applicationId}_${key}_${Date.now()}_${randomBytes}.json`;

			// A1.2 Sanitize filename: remove spaces and strange characters, make lowercase for safe file storage
			filename = filename
				.replace(/[^a-zA-Z0-9-_.]/g, '') // keep alphanumeric, dash, underscore, dot
				.replace(/\s+/g, '') // remove spaces
				.toLowerCase();
			const filePath = path.join(uploadsDir, filename);

			// A2.1 - Remove base64, from start of the content
			const base64Content = value.replace(/^base64,/, '');
			// A2.2 - base64-decode to get the URL-encoded string (as we expect text (like JSON), save as string)
			const urlEncoded = Buffer.from(base64Content, 'base64').toString(
				'utf-8'
			);
			// A2.3 - URL-decode to get the original content
			const decodedContent = decodeURIComponent(urlEncoded);
			fs.writeFileSync(filePath, decodedContent, 'utf-8');

			// B - Save ApplicationFiles record
			const appFile = await this.prisma.applicationFiles.create({
				data: {
					storage: 'local',
					filePath: path.relative(process.cwd(), filePath),
					applicationId: applicationId,
					createdAt: new Date(),
					updatedAt: new Date(),
				},
			});
			applicationFiles.push(appFile);
		}

		return {
			application,
			applicationFiles,
		};
	}

	// Get all applications with benefit details
	async findAll(listDto: ListApplicationsDto) {
		const sortBy = listDto.sortBy ?? 'id';
		const sortOrder = (listDto.sortOrder ?? 'DESC').toLowerCase() as
			| 'asc'
			| 'desc';
		const where = {
			benefitId: listDto.benefitId,
		};
		const applications = await this.prisma.applications.findMany({
			where,
			orderBy: {
				[sortBy]: sortOrder,
			},
		});

		// Enrich applications with benefit details
		let benefit: BenefitDetail | null = null;
		try {
			const benefitDetail = await this.benefitsService.getBenefitsById(
				`${listDto.benefitId}`
			);
			benefit = {
				id: benefitDetail?.data?.data?.id,
				documentId: benefitDetail?.data?.data?.documentId,
				title: benefitDetail?.data?.data?.title,
			};
		} catch (error) {
			console.error(
				`Error fetching benefit details for application22:`,
				error.message
			);
		}

		return { applications, benefit };
	}

	// Get a single application by ID
	async findOne(id: number) {
		const application = await this.prisma.applications.findUnique({
			where: { id },
			include: {
				applicationFiles: true,
			},
		});
		if (!application) {
			throw new NotFoundException('Applications not found');
		}

		// Add base64 file content to each applicationFile
		if (
			application.applicationFiles &&
			Array.isArray(application.applicationFiles)
		) {
			application.applicationFiles = application.applicationFiles.map(
				(file) => {
					if (file.filePath) {
						const absPath = path.isAbsolute(file.filePath)
							? file.filePath
							: path.join(process.cwd(), file.filePath);
						if (fs.existsSync(absPath)) {
							const fileBuffer = fs.readFileSync(absPath);
							const base64Content = fileBuffer.toString('base64');
							return { ...file, fileContent: base64Content };
						}
					}
					return { ...file, fileContent: null };
				}
			);
		}

		let benefitDetails;
		try {
			benefitDetails = await this.benefitsService.getBenefitsById(
				`${application.benefitId}`
			);
		} catch (error) {
			console.error(
				`Error fetching benefit details for application22:`,
				error.message
			);
		}
		if (application) {
			(application as any).benefitDetails = {
				id: benefitDetails?.data?.data?.id,
				documentId: benefitDetails?.data?.data?.documentId,
				title: benefitDetails?.data?.data?.title,
			};
		}

		return application;
	}

	async find(where: Prisma.ApplicationsWhereInput) {
		const application = await this.prisma.applications.findMany({
			where,
		});
		if (!application) {
			throw new NotFoundException('Applications not found');
		}
		return application;
	}

	// Update an application by ID
	async update(id: number, data: Prisma.ApplicationsUpdateInput) {
		return this.prisma.applications.update({
			where: { id },
			data,
		});
	}

	async updateStatus(
		id: number,
		updateStatusDto: UpdateApplicationStatusDto,
		actionLog: UpdateApplicationActionLogDto
	) {
		const application = await this.prisma.applications.findUnique({
			where: { id },
		});

		if (!application) {
			throw new NotFoundException(`Application with ID ${id} not found`);
		}

		if (application.actionLog && Array.isArray(application.actionLog)) {
			application.actionLog.push(
				this.getActionLogEntry(
					actionLog,
					updateStatusDto.status,
					updateStatusDto.remark
				)
			);
		} else {
			application.actionLog = [
				this.getActionLogEntry(
					actionLog,
					updateStatusDto.status,
					updateStatusDto.remark
				),
			];
		}

		const updatedApplication = await this.prisma.applications.update({
			where: { id },
			data: {
				...updateStatusDto,
				updatedBy: actionLog.updatedBy,
				actionLog: application.actionLog,
			},
		});

		return {
			statusCode: 200,
			status: 'success',
			message: `Application ${updatedApplication.status} successfully`,
			data: {
				id: updatedApplication.id,
				status: updatedApplication.status,
				benefitId: updatedApplication.benefitId,
			},
		};
	}

	getActionLogEntry(
		actionLog: UpdateApplicationActionLogDto,
		status: string,
		remark: string
	) {
		return JSON.stringify({
			...actionLog,
			status,
			remark,
		});
	}

	async exportApplicationsCsv(
		benefitId: string,
		reportType: string
	): Promise<string> {
		const reportConfig = reportsConfig[reportType];
		if (!reportConfig) {
			throw new BadRequestException('Invalid report type');
		}

		const {
			autoGenerateFields = [],
			applicationDataColumnDataFields = [],
			calculatedAmountColumnDataFields = [],
			applicationTableDataFields = [],
		} = reportConfig;

		const applications = await this.fetchApplications(benefitId);

		const finalAppDataFields = this.resolveDynamicFields(
			applications,
			applicationDataColumnDataFields,
			'applicationData'
		);

		const finalCalcAmountFields = this.resolveDynamicFields(
			applications,
			calculatedAmountColumnDataFields,
			'calculatedAmount',
			['totalPayout']
		);

		const headerFields = [
			...autoGenerateFields,
			...finalAppDataFields,
			...finalCalcAmountFields,
			...applicationTableDataFields,
		];

		const csvRows = [headerFields.join(',')];

		for (const [index, app] of applications.entries()) {
			const row = [
				...this.generateAutoFields(autoGenerateFields, index),
				...this.generateAppDataFields(app, finalAppDataFields),
				...this.generateCalcAmountFields(app, finalCalcAmountFields),
				...this.generateAppTableFields(app, applicationTableDataFields),
			];
			csvRows.push(this.escapeCsvRow(row));
		}

		return csvRows.join('\n');
	}

	// --- Helper Methods ---

	private async fetchApplications(benefitId: string): Promise<any[]> {
		try {
			return await this.prisma.applications.findMany({
				where: {
					benefitId,
					status: {
						notIn: [
							'rejected',
							'Rejected',
							'pending',
							'Pending',
							'reject',
						],
					},
				},
			});
<<<<<<< HEAD
		} catch (error) {
			throw new BadRequestException(
				`Failed to fetch applications: ${error.message}`
			);
		}
	}

	private resolveDynamicFields(
		apps: any[],
		fields: string[],
		source: 'applicationData' | 'calculatedAmount',
		excludeFields: string[] = []
	): string[] {
		if (!Array.isArray(fields)) return [];

		const isWildcard = fields.length === 1 && fields[0] === '*';

		const keySet = new Set<string>();
		for (const app of apps) {
			const sourceData = app[source];
			if (sourceData && typeof sourceData === 'object') {
				Object.keys(sourceData).forEach((key) => {
					if (!excludeFields.includes(key)) {
						keySet.add(key);
					}
				});
			}
		}

		if (isWildcard) {
			return Array.from(keySet).sort((a, b) => a.localeCompare(b));
		}

		return fields.filter((field) => !excludeFields.includes(field));
	}

	private generateAutoFields(
		fields: string[],
		index: number
	): (string | number)[] {
		return fields.map((field) =>
			field === 'serialNumber' ? index + 1 : ''
		);
	}

	private generateAppDataFields(app: any, fields: string[]): string[] {
		return fields.map((field) => {
			if (field === 'otr') return app.applicationData?.nspOtr ?? '';
			if (field === 'aadhaar')
				return app.applicationData?.aadhaar?.slice(-4) ?? '';
			return app.applicationData?.[field] ?? '';
		});
	}

	private generateCalcAmountFields(app: any, fields: string[]): any[] {
		const calcAmountData = app.calculatedAmount ?? {};
		return fields.map((field) => {
			const value = calcAmountData[field];
			return value ?? '';
		});
	}

	private generateAppTableFields(
		app: any,
		fields: string[]
	): (string | number)[] {
		return fields.map((field) => {
			if (field === 'amount') return app.finalAmount ?? '';
			if (field === 'applicationId') return app.id ?? '';
			return app[field] ?? '';
		});
	}

	private escapeCsvRow(row: (string | number)[]): string {
		return row
			.map((val) => `"${String(val).replace(/"/g, '""')}"`)
			.join(',');
	}

	// Get a single application by ID
	async calculateBenefit(id: number) {
		const application = await this.prisma.applications.findUnique({
			where: { id },
		});

		if (!application) {
			throw new NotFoundException('Applications not found');
		}

		let benefitDetails;
		try {
			benefitDetails = await this.benefitsService.getBenefitsById(
				`${application.benefitId}`
			);
		} catch (error) {
			throw new NotFoundException('Benefit not found');
		}

		let amounts;
		amounts = await this.doBenefitCalculations(
			application.applicationData,
			benefitDetails?.data?.data
		);
		try {
			await this.update(id, {
				calculatedAmount: amounts,
				finalAmount: `${amounts?.totalPayout}`,
				calculationsProcessedAt: new Date(),
			});
		} catch (err) {
			console.error(
				`Error updating benefit details for application: ${id}`,
				err.message
			);
		}
		return amounts;
	}

	/**
	 * Main function to calculate benefit payout.
	 * @param applicationData
	 * @param benefitDefinition
	 */
	async doBenefitCalculations(applicationData: any, benefitDefinition: any) {
		const output: Record<string, number> = {};
		let total = 0;

		for (const rule of benefitDefinition.benefitCalculationRules ?? []) {
			let amount = 0;

			switch (rule.type) {
				case 'fixed':
					amount = rule.fixedValue ?? 0;
					break;

				case 'lookup': {
					const inputVal = applicationData[rule.inputFields[0]];
					const found = rule.lookupTable.find(
						(row: any) => row.match === inputVal
					);
					amount = found ? found.amount : 0;
					break;
				}

				case 'conditional': {
					for (const condition of rule.conditions) {
						const matches = condition.ifExpr
							? this.evaluateIfExpr(
									condition.ifExpr,
									applicationData
								)
							: Object.entries(condition.if).every(
									([k, v]) => applicationData[k] === v
								);

						if (matches) {
							if (condition.then.amount === 'value') {
								amount =
									Number(
										applicationData[rule.inputFields[0]]
									) || 0;
							} else {
								amount = Number(condition.then.amount) || 0;
							}
							break;
						}
					}
					break;
				}

				case 'formula':
					amount = this.evaluateFormula(
						rule.formula,
						applicationData
					);
					break;

				default:
					console.warn(`Unsupported rule type: ${rule.type}`);
					break;
			}

			output[rule.outputField] = amount;
			total += amount;
		}

		output.totalPayout = total;
		return output;
	}

	/**
	 * Very basic and safe math formula evaluator (supports + - * / and variables).
	 * @param formula
	 * @param context
	 */
	evaluateFormula(formula: string, context: ApplicationData): number {
		try {
			// Replace variable names in the formula with actual values
			const safeExpr = formula.replace(
				/[a-zA-Z_][a-zA-Z0-9_]*/g,
				(match) => {
					return typeof context[match] !== 'undefined'
						? context[match]
						: '0';
				}
			);

			// Only allow safe characters
			if (!/^[\d\s+\-*/().]+$/.test(safeExpr))
				throw new Error('Unsafe formula');

			return Function(`"use strict"; return (${safeExpr})`)(); // evaluated safely
		} catch (err) {
			console.error('Formula evaluation error:', err.message);
			return 0;
		}
	}

	/**
	 * Limited expression evaluator supporting basic comparison logic.
	 * @param expr
	 * @param context
	 */
	evaluateIfExpr(expr: string, context: ApplicationData): boolean {
		try {
			// Basic parser for comparison operators
			const comparisons = expr.match(
				/([a-zA-Z_][a-zA-Z0-9_]*)\s*([=!<>]+)\s*(true|false|\d+|"[^"]*"|'.*?')/g
			);

			if (!comparisons) return false;

			return comparisons.every((part) => {
				const [, key, op, rawVal] =
					part.match(/([a-zA-Z_][a-zA-Z0-9_]*)\s*([=!<>]+)\s*(.*)/) ||
					[];
				const actual = context[key];
				let expected: any = rawVal;

				if (expected === 'true') expected = true;
				else if (expected === 'false') expected = false;
				else if (!isNaN(Number(expected))) expected = Number(expected);
				else expected = expected.replace(/^['"]|['"]$/g, '');

				switch (op) {
					case '===':
						return actual === expected;
					case '!==':
						return actual !== expected;
					case '>':
						return actual > expected;
					case '<':
						return actual < expected;
					case '>=':
						return actual >= expected;
					case '<=':
						return actual <= expected;
					default:
						return false;
				}
			});
		} catch (err) {
			console.error('Expression evaluation error:', err.message);
			return false;
		}
	}
}
=======
    } catch (error) {
      throw new BadRequestException(`Failed to fetch applications: ${error.message}`);
    }
  }

private resolveDynamicFields(
  apps: any[],
  fields: string[],
  source: 'applicationData' | 'calculatedAmount',
  excludeFields: string[] = []
): string[] {
  if (!Array.isArray(fields)) return [];

  const isWildcard = fields.length === 1 && fields[0] === '*';

  const keySet = new Set<string>();
  for (const app of apps) {
    const sourceData = app[source];
    if (sourceData && typeof sourceData === 'object') {
      Object.keys(sourceData).forEach(key => {
        if (!excludeFields.includes(key)) {
          keySet.add(key);
        }
      });
    }
  }

  if (isWildcard) {
    return Array.from(keySet).sort((a, b) => a.localeCompare(b));
  }

  return fields.filter(field => !excludeFields.includes(field));
}


  private generateAutoFields(fields: string[], index: number): (string | number)[] {
    return fields.map(field => field === 'serialNumber' ? index + 1 : '');
  }

  private generateAppDataFields(app: any, fields: string[]): string[] {
    return fields.map(field => {
      if (field === 'otr') return app.applicationData?.nspOtr ?? '';
      if (field === 'aadhaar') return app.applicationData?.aadhaar?.slice(-4) ?? '';
      return app.applicationData?.[field] ?? '';
    });
  }

  private generateCalcAmountFields(app: any, fields: string[]): any[] {
  const calcAmountData = app.calculatedAmount ?? {};
  return fields.map(field => {
    const value = calcAmountData[field];
    return value ?? '';
  });
}

  private generateAppTableFields(app: any, fields: string[]): (string | number)[] {
    return fields.map(field => {
      if (field === 'amount') return app.finalAmount ?? '';
      if (field === 'applicationId') return app.id ?? '';
      return app[field] ?? '';
    });
  }

  private escapeCsvRow(row: (string | number)[]): string {
    return row.map(val => `"${String(val).replace(/"/g, '""')}"`).join(',');
  }

  // Get a single application by ID
  async calculateBenefit(id: number) {
    const application = await this.prisma.applications.findUnique({
      where: { id }
    });

    if (!application) {
      throw new NotFoundException('Applications not found');
    }

    let benefitDetails;
    try {
      benefitDetails = await this.benefitsService.getBenefitsById(`${application.benefitId}`);
    } catch (error) {
      throw new NotFoundException('Benefit not found');
    }
   
    
    let amounts;
    amounts = await this.doBenefitCalculations(application.applicationData, benefitDetails?.data?.data);
    try{
        await this.update(id, {
          calculatedAmount: amounts,
          finalAmount: `${amounts?.totalPayout}`,
          calculationsProcessedAt: new Date()
        })
    }catch(err){
      console.error(`Error updating benefit details for application: ${id}`, err.message);
    }
    return amounts;
  }

  /**
  * Main function to calculate benefit payout.
  */
  async doBenefitCalculations(applicationData: any, benefitDefinition: any) {
    const output: Record<string, number> = {};
    let total = 0;

    for (const rule of benefitDefinition.benefitCalculationRules ?? []) {
      let amount = 0;

      switch (rule.type) {
        case "fixed":
          amount = rule.fixedValue ?? 0;
          break;

        case "lookup": {
          const inputVal = applicationData[rule.inputFields[0]];
          const found = rule.lookupTable.find((row: any) => row.match === inputVal);
          amount = found ? found.amount : 0;
          break;
        }

        case "conditional": {
          for (const condition of rule.conditions) {
            const matches = condition.ifExpr
              ? this.evaluateIfExpr(condition.ifExpr, applicationData)
              : Object.entries(condition.if).every(([k, v]) => applicationData[k] === v);

            if (matches) {
              if (condition.then.amount === "value") {
                amount = Number(applicationData[rule.inputFields[0]]) || 0;
              } else {
                amount = Number(condition.then.amount) || 0;
              }
              break;
            }
          }
          break;
        }


        case "formula":
          amount = this.evaluateFormula(rule.formula, applicationData);
          break;

        default:
          console.warn(`Unsupported rule type: ${rule.type}`);
          break;
      }

      output[rule.outputField] = amount;
      total += amount;
    }

    output.totalPayout = total;
    return output;
  }

  /**
 * Very basic and safe math formula evaluator (supports + - * / and variables).
 */
  evaluateFormula(formula: string, context: ApplicationData): number {
    try {
      // Replace variable names in the formula with actual values
      const safeExpr = formula.replace(/[a-zA-Z_][a-zA-Z0-9_]*/g, (match) => {
        return typeof context[match] !== "undefined" ? context[match] : "0";
      });

      // Only allow safe characters
      if (!/^[\d\s+\-*/().]+$/.test(safeExpr)) throw new Error("Unsafe formula");

      return Function(`"use strict"; return (${safeExpr})`)(); // evaluated safely
    } catch (err) {
      console.error("Formula evaluation error:", err.message);
      return 0;
    }
  }

  /**
   * Limited expression evaluator supporting basic comparison logic.
   */
  evaluateIfExpr(expr: string, context: ApplicationData): boolean {
    try {
      // Basic parser for comparison operators
      const comparisons = expr.match(/([a-zA-Z_][a-zA-Z0-9_]*)\s*([=!<>]+)\s*(true|false|\d+|"[^"]*"|'.*?')/g);

      if (!comparisons) return false;

      return comparisons.every(part => {
        const [, key, op, rawVal] = part.match(/([a-zA-Z_][a-zA-Z0-9_]*)\s*([=!<>]+)\s*(.*)/) || [];
        let actual = context[key];
        let expected: any = rawVal;

        if (expected === "true") expected = true;
        else if (expected === "false") expected = false;
        else if (!isNaN(Number(expected))) expected = Number(expected);
        else expected = expected.replace(/^['"]|['"]$/g, "");

        switch (op) {
          case "===": return actual === expected;
          case "!==": return actual !== expected;
          case ">": return actual > expected;
          case "<": return actual < expected;
          case ">=": return actual >= expected;
          case "<=": return actual <= expected;
          default: return false;
        }
      });
    } catch (err) {
      console.error("Expression evaluation error:", err.message);
      return false;
    }
  }
};
>>>>>>> b381f2d5
<|MERGE_RESOLUTION|>--- conflicted
+++ resolved
@@ -367,7 +367,6 @@
 					},
 				},
 			});
-<<<<<<< HEAD
 		} catch (error) {
 			throw new BadRequestException(
 				`Failed to fetch applications: ${error.message}`
@@ -634,219 +633,4 @@
 			return false;
 		}
 	}
-}
-=======
-    } catch (error) {
-      throw new BadRequestException(`Failed to fetch applications: ${error.message}`);
-    }
-  }
-
-private resolveDynamicFields(
-  apps: any[],
-  fields: string[],
-  source: 'applicationData' | 'calculatedAmount',
-  excludeFields: string[] = []
-): string[] {
-  if (!Array.isArray(fields)) return [];
-
-  const isWildcard = fields.length === 1 && fields[0] === '*';
-
-  const keySet = new Set<string>();
-  for (const app of apps) {
-    const sourceData = app[source];
-    if (sourceData && typeof sourceData === 'object') {
-      Object.keys(sourceData).forEach(key => {
-        if (!excludeFields.includes(key)) {
-          keySet.add(key);
-        }
-      });
-    }
-  }
-
-  if (isWildcard) {
-    return Array.from(keySet).sort((a, b) => a.localeCompare(b));
-  }
-
-  return fields.filter(field => !excludeFields.includes(field));
-}
-
-
-  private generateAutoFields(fields: string[], index: number): (string | number)[] {
-    return fields.map(field => field === 'serialNumber' ? index + 1 : '');
-  }
-
-  private generateAppDataFields(app: any, fields: string[]): string[] {
-    return fields.map(field => {
-      if (field === 'otr') return app.applicationData?.nspOtr ?? '';
-      if (field === 'aadhaar') return app.applicationData?.aadhaar?.slice(-4) ?? '';
-      return app.applicationData?.[field] ?? '';
-    });
-  }
-
-  private generateCalcAmountFields(app: any, fields: string[]): any[] {
-  const calcAmountData = app.calculatedAmount ?? {};
-  return fields.map(field => {
-    const value = calcAmountData[field];
-    return value ?? '';
-  });
-}
-
-  private generateAppTableFields(app: any, fields: string[]): (string | number)[] {
-    return fields.map(field => {
-      if (field === 'amount') return app.finalAmount ?? '';
-      if (field === 'applicationId') return app.id ?? '';
-      return app[field] ?? '';
-    });
-  }
-
-  private escapeCsvRow(row: (string | number)[]): string {
-    return row.map(val => `"${String(val).replace(/"/g, '""')}"`).join(',');
-  }
-
-  // Get a single application by ID
-  async calculateBenefit(id: number) {
-    const application = await this.prisma.applications.findUnique({
-      where: { id }
-    });
-
-    if (!application) {
-      throw new NotFoundException('Applications not found');
-    }
-
-    let benefitDetails;
-    try {
-      benefitDetails = await this.benefitsService.getBenefitsById(`${application.benefitId}`);
-    } catch (error) {
-      throw new NotFoundException('Benefit not found');
-    }
-   
-    
-    let amounts;
-    amounts = await this.doBenefitCalculations(application.applicationData, benefitDetails?.data?.data);
-    try{
-        await this.update(id, {
-          calculatedAmount: amounts,
-          finalAmount: `${amounts?.totalPayout}`,
-          calculationsProcessedAt: new Date()
-        })
-    }catch(err){
-      console.error(`Error updating benefit details for application: ${id}`, err.message);
-    }
-    return amounts;
-  }
-
-  /**
-  * Main function to calculate benefit payout.
-  */
-  async doBenefitCalculations(applicationData: any, benefitDefinition: any) {
-    const output: Record<string, number> = {};
-    let total = 0;
-
-    for (const rule of benefitDefinition.benefitCalculationRules ?? []) {
-      let amount = 0;
-
-      switch (rule.type) {
-        case "fixed":
-          amount = rule.fixedValue ?? 0;
-          break;
-
-        case "lookup": {
-          const inputVal = applicationData[rule.inputFields[0]];
-          const found = rule.lookupTable.find((row: any) => row.match === inputVal);
-          amount = found ? found.amount : 0;
-          break;
-        }
-
-        case "conditional": {
-          for (const condition of rule.conditions) {
-            const matches = condition.ifExpr
-              ? this.evaluateIfExpr(condition.ifExpr, applicationData)
-              : Object.entries(condition.if).every(([k, v]) => applicationData[k] === v);
-
-            if (matches) {
-              if (condition.then.amount === "value") {
-                amount = Number(applicationData[rule.inputFields[0]]) || 0;
-              } else {
-                amount = Number(condition.then.amount) || 0;
-              }
-              break;
-            }
-          }
-          break;
-        }
-
-
-        case "formula":
-          amount = this.evaluateFormula(rule.formula, applicationData);
-          break;
-
-        default:
-          console.warn(`Unsupported rule type: ${rule.type}`);
-          break;
-      }
-
-      output[rule.outputField] = amount;
-      total += amount;
-    }
-
-    output.totalPayout = total;
-    return output;
-  }
-
-  /**
- * Very basic and safe math formula evaluator (supports + - * / and variables).
- */
-  evaluateFormula(formula: string, context: ApplicationData): number {
-    try {
-      // Replace variable names in the formula with actual values
-      const safeExpr = formula.replace(/[a-zA-Z_][a-zA-Z0-9_]*/g, (match) => {
-        return typeof context[match] !== "undefined" ? context[match] : "0";
-      });
-
-      // Only allow safe characters
-      if (!/^[\d\s+\-*/().]+$/.test(safeExpr)) throw new Error("Unsafe formula");
-
-      return Function(`"use strict"; return (${safeExpr})`)(); // evaluated safely
-    } catch (err) {
-      console.error("Formula evaluation error:", err.message);
-      return 0;
-    }
-  }
-
-  /**
-   * Limited expression evaluator supporting basic comparison logic.
-   */
-  evaluateIfExpr(expr: string, context: ApplicationData): boolean {
-    try {
-      // Basic parser for comparison operators
-      const comparisons = expr.match(/([a-zA-Z_][a-zA-Z0-9_]*)\s*([=!<>]+)\s*(true|false|\d+|"[^"]*"|'.*?')/g);
-
-      if (!comparisons) return false;
-
-      return comparisons.every(part => {
-        const [, key, op, rawVal] = part.match(/([a-zA-Z_][a-zA-Z0-9_]*)\s*([=!<>]+)\s*(.*)/) || [];
-        let actual = context[key];
-        let expected: any = rawVal;
-
-        if (expected === "true") expected = true;
-        else if (expected === "false") expected = false;
-        else if (!isNaN(Number(expected))) expected = Number(expected);
-        else expected = expected.replace(/^['"]|['"]$/g, "");
-
-        switch (op) {
-          case "===": return actual === expected;
-          case "!==": return actual !== expected;
-          case ">": return actual > expected;
-          case "<": return actual < expected;
-          case ">=": return actual >= expected;
-          case "<=": return actual <= expected;
-          default: return false;
-        }
-      });
-    } catch (err) {
-      console.error("Expression evaluation error:", err.message);
-      return false;
-    }
-  }
-};
->>>>>>> b381f2d5
+}