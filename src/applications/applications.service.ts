--- conflicted
+++ resolved
@@ -246,11 +246,7 @@
   }
 
   
-<<<<<<< HEAD
     async exportApplicationsCsv(benefitId: string, reportType: string): Promise<string> {
-=======
-  async exportApplicationsCsv(benefitId: string, reportType: string): Promise<string> {
->>>>>>> 351d8f42
     if (!benefitId || !reportType) {
       throw new BadRequestException('benefitId and type are required');
     }
@@ -278,15 +274,8 @@
     const generateCsvRows = (applications: any[], headerFields: string[], appDataFields: string[]) => {
       // Helper function to generate CSV rows
       const csvRows = [headerFields.join(',')];
-<<<<<<< HEAD
       for (const [i, app] of applications.entries()) {
         const row: (string | number)[] = [];
-=======
-      
-      for (const [i, app] of applications.entries()) {
-        const row: (string | number)[] = [];
-        
->>>>>>> 351d8f42
         // Auto-generate fields
         for (const field of autoGenerateFields) {
           if (field === 'serialNumber') {
@@ -295,7 +284,6 @@
             row.push('');
           }
         }
-<<<<<<< HEAD
 
         // Application data fields
         for (const field of appDataFields) {
@@ -323,37 +311,10 @@
         csvRows.push(row.map(val => `"${String(val).replace(/"/g, '""')}"`).join(','));
       }
 
-=======
-        
-        // Application data fields
-        for (const field of appDataFields) {
-          row.push(app.applicationData && app.applicationData[field] !== undefined 
-            ? app.applicationData[field] 
-            : '');
-        }
-        
-        // Application table data fields
-        for (const field of applicationTableDataFields) {
-          if (field === 'amount') {
-            row.push(app.finalAmount !== undefined ? app.finalAmount : '');
-          } else {
-            row.push(app[field] !== undefined ? app[field] : '');
-          }
-        }
-        
-        csvRows.push(row.map(val => `"${String(val).replace(/"/g, '""')}"`).join(','));
-      }
-      
->>>>>>> 351d8f42
       return csvRows.join('\n');
     };
 
     let dynamicAppDataFields: string[] = [];
-<<<<<<< HEAD
-
-=======
-    
->>>>>>> 351d8f42
     if (applicationDataColumnDataFields.length === 1 && applicationDataColumnDataFields[0] === '*') {
       // Fetch applications first to get all keys
       const fieldSet = new Set<string>();
@@ -373,8 +334,4 @@
   }
 
 
-<<<<<<< HEAD
-=======
-
->>>>>>> 351d8f42
 }