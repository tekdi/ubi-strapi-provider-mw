import { Injectable, Inject, NotFoundException, forwardRef, BadRequestException } from '@nestjs/common';
import { PrismaService } from '../prisma.service';
import { Prisma, ApplicationFiles } from '@prisma/client';
import { UpdateApplicationActionLogDto, UpdateApplicationStatusDto } from './dto/update-application-status.dto';
import { ListApplicationsDto } from './dto/list-applications.dto';
import { generateRandomString } from '../common/util';
import { v4 as uuidv4 } from 'uuid';
import * as fs from 'fs';
import * as path from 'path';
import { BenefitsService } from 'src/benefits/benefits.service';
import reportsConfig from '../common/reportsConfig.json';
export interface BenefitDetail {
  id: string;
  documentId: string;
  title: string;
}

type ApplicationData = Record<string, any>;
type BenefitDefinition = {
  calculationRules: any[];
};

@Injectable()
export class ApplicationsService {
  constructor(
    private readonly prisma: PrismaService,
    @Inject(forwardRef(() => BenefitsService))
    private readonly benefitsService: BenefitsService
  ) { }

  // Create a new application
  async create(data: any) {
    // Split fields into base64 and normal
    const base64Fields: { key: string; value: string }[] = [];
    const normalFields: Record<string, any> = {};
    for (const [key, value] of Object.entries(data)) {
      if (typeof value === 'string' && value.startsWith('base64,')) {
        base64Fields.push({ key, value });
      } else {
        normalFields[key] = value;
      }
    }

    // Prepare application record
    if (!data.benefitId) {
      throw new Error('benefitId is required');
    }
    const benefitId = data.benefitId;
    const customerId = uuidv4();
    const bapId = data.bapId ?? data.bapid ?? data.bapID ?? null;
    const status = 'pending';

    // Save application (normal fields as applicationData)
    const application = await this.prisma.applications.create({
      data: {
        benefitId,
        status,
        customerId,
        bapId,
        applicationData: normalFields,
      },
    });
    const applicationId = application.id;

    // Prepare uploads directory
    const uploadsDir = path.join(process.cwd(), 'uploads');
    if (!fs.existsSync(uploadsDir)) {
      fs.mkdirSync(uploadsDir, { recursive: true });
    }

    // Process base64 fields
    const applicationFiles: ApplicationFiles[] = [];
    for (const { key, value } of base64Fields) {
      // A - Process base64 fields for uploads
      // A1.1 Generate a unique filename using applicationId, key, timestamp, and a random number
      const randomBytes = generateRandomString().toUpperCase(); // Generate a secure random string
      let filename = `${applicationId}_${key}_${Date.now()}_${randomBytes}.json`;

      // A1.2 Sanitize filename: remove spaces and strange characters, make lowercase for safe file storage
      filename = filename
        .replace(/[^a-zA-Z0-9-_.]/g, '') // keep alphanumeric, dash, underscore, dot
        .replace(/\s+/g, '') // remove spaces
        .toLowerCase();
      const filePath = path.join(uploadsDir, filename);

      // A2.1 - Remove base64, from start of the content
      const base64Content = value.replace(/^base64,/, '');
      // A2.2 - base64-decode to get the URL-encoded string (as we expect text (like JSON), save as string)
      const urlEncoded = Buffer.from(base64Content, 'base64').toString('utf-8');
      // A2.3 - URL-decode to get the original content
      const decodedContent = decodeURIComponent(urlEncoded);
      fs.writeFileSync(filePath, decodedContent, 'utf-8');

      // B - Save ApplicationFiles record
      const appFile = await this.prisma.applicationFiles.create({
        data: {
          storage: 'local',
          filePath: path.relative(process.cwd(), filePath),
          applicationId: applicationId,
          createdAt: new Date(),
          updatedAt: new Date(),
        },
      });
      applicationFiles.push(appFile);
    }

    return {
      application,
      applicationFiles,
    };
  }

  // Get all applications with benefit details
  async findAll(listDto: ListApplicationsDto) {
    const applications = await this.prisma.applications.findMany({
      where: {
        benefitId: listDto.benefitId
      },
    });

    // Enrich applications with benefit details
    let benefit: BenefitDetail | null = null;
    try {
      const benefitDetail = await this.benefitsService.getBenefitsById(`${listDto.benefitId}`);
      benefit = {
        id: benefitDetail?.data?.data?.id,
        documentId: benefitDetail?.data?.data?.documentId,
        title: benefitDetail?.data?.data?.title,
      }

    } catch (error) {
      console.error(`Error fetching benefit details for application22:`, error.message);
    }

    return { applications, benefit };
  }

  // Get a single application by ID
  async findOne(id: number) {
    const application = await this.prisma.applications.findUnique({
      where: { id },
      include: {
        applicationFiles: true
      }
    });
    if (!application) {
      throw new NotFoundException('Applications not found');
    }

    // Add base64 file content to each applicationFile
    if (application.applicationFiles && Array.isArray(application.applicationFiles)) {
      application.applicationFiles = application.applicationFiles.map(file => {
        if (file.filePath) {
          const absPath = path.isAbsolute(file.filePath)
            ? file.filePath
            : path.join(process.cwd(), file.filePath);
          if (fs.existsSync(absPath)) {
            const fileBuffer = fs.readFileSync(absPath);
            const base64Content = fileBuffer.toString('base64');
            return { ...file, fileContent: base64Content };
          }
        }
        return { ...file, fileContent: null };
      });
    }

    let benefitDetails
    try {
      benefitDetails = await this.benefitsService.getBenefitsById(`${application.benefitId}`);

    } catch (error) {
      console.error(`Error fetching benefit details for application22:`, error.message);

    }
    if (application) {
      (application as any).benefitDetails = {
        id: benefitDetails?.data?.data?.id,
        documentId: benefitDetails?.data?.data?.documentId,
        title: benefitDetails?.data?.data?.title,

      };
    }

    return application;
  }

  async find(where: Prisma.ApplicationsWhereInput) {
    const application = await this.prisma.applications.findMany({
      where,
    })
    if (!application) {
      throw new NotFoundException('Applications not found');
    }
    return application;
  }

  // Update an application by ID
  async update(id: number, data: Prisma.ApplicationsUpdateInput) {
    return this.prisma.applications.update({
      where: { id },
      data,
    });
  }

  async updateStatus(id: number, updateStatusDto: UpdateApplicationStatusDto, actionLog: UpdateApplicationActionLogDto) {
    const application = await this.prisma.applications.findUnique({
      where: { id },
    });

    if (!application) {
      throw new NotFoundException(`Application with ID ${id} not found`);
    }

    if (application.actionLog && Array.isArray(application.actionLog)) {
      application.actionLog.push(
        this.getActionLogEntry(actionLog, updateStatusDto.status, updateStatusDto.remark)
      );
    } else {
      application.actionLog = [
        this.getActionLogEntry(actionLog, updateStatusDto.status, updateStatusDto.remark)
      ];
    }

    const updatedApplication = await this.prisma.applications.update({
      where: { id },
      data: { ...updateStatusDto, updatedBy: actionLog.updatedBy, actionLog: application.actionLog },
    });

    return {
      statusCode: 200,
      status: 'success',
      message: `Application ${updatedApplication.status} successfully`,
      data: {
        id: updatedApplication.id,
        status: updatedApplication.status,
        benefitId: updatedApplication.benefitId,
      },
    };
  }

  getActionLogEntry(actionLog: UpdateApplicationActionLogDto, status: string, remark: string) {
    return JSON.stringify({
      ...actionLog,
      status,
      remark
    })

  }


  async exportApplicationsCsv(benefitId: string, reportType: string): Promise<string> {

    const reportConfig = reportsConfig[reportType];
    if (!reportConfig) {
      throw new BadRequestException('Invalid report type');
    }

    const {
      autoGenerateFields = [],
      applicationDataColumnDataFields = [],
      calculatedAmountColumnDataFields = [],
      applicationTableDataFields = []
    } = reportConfig;

    const applications = await this.fetchApplications(benefitId);

    const finalAppDataFields = this.resolveDynamicFields(
      applications,
      applicationDataColumnDataFields,
      'applicationData'
    );

    const finalCalcAmountFields = this.resolveDynamicFields(
      applications,
      calculatedAmountColumnDataFields,
      'calculatedAmount',
      ['totalPayout']
    );

    const headerFields = [
      ...autoGenerateFields,
      ...finalAppDataFields,
      ...finalCalcAmountFields,
      ...applicationTableDataFields
    ];

    const csvRows = [headerFields.join(',')];

    for (const [index, app] of applications.entries()) {
      const row = [
        ...this.generateAutoFields(autoGenerateFields, index),
        ...this.generateAppDataFields(app, finalAppDataFields),
        ...this.generateCalcAmountFields(app, finalCalcAmountFields),
        ...this.generateAppTableFields(app, applicationTableDataFields)
      ];
      csvRows.push(this.escapeCsvRow(row));
    }

    return csvRows.join('\n');
  }

  // --- Helper Methods ---

  private async fetchApplications(benefitId: string): Promise<any[]> {
    try {
      return await this.prisma.applications.findMany({
<<<<<<< HEAD
        where: {
          benefitId,
          status: {
            notIn: ['rejected', 'Rejected', 'pending', 'Pending', 'reject'],
          },
        },
      });
=======
				where: {
					benefitId,
					// status: {
					// 	notIn: ['rejected', 'Rejected', 'pending', 'Pending', 'reject'],
					// },
				},
			});
>>>>>>> c169f852
    } catch (error) {
      throw new BadRequestException(`Failed to fetch applications: ${error.message}`);
    }
  }

  private resolveDynamicFields(
    apps: any[],
    fields: string[],
    source: 'applicationData' | 'calculatedAmount',
    excludeFields: string[] = []
  ): string[] {
    if (!Array.isArray(fields)) return [];

    const isWildcard = fields.length === 1 && fields[0] === '*';

    const keySet = new Set<string>();
    for (const app of apps) {
      const sourceData = app[source];
      if (sourceData && typeof sourceData === 'object') {
        Object.keys(sourceData).forEach(key => {
          if (!excludeFields.includes(key)) {
            keySet.add(key);
          }
        });
      }
    }

    if (isWildcard) {
      return Array.from(keySet).sort((a, b) => a.localeCompare(b));
    }

    return fields.filter(field => !excludeFields.includes(field));
  }


  private generateAutoFields(fields: string[], index: number): (string | number)[] {
    return fields.map(field => field === 'serialNumber' ? index + 1 : '');
  }

  private generateAppDataFields(app: any, fields: string[]): string[] {
    return fields.map(field => {
      if (field === 'otr') return app.applicationData?.nspOtr ?? '';
      if (field === 'aadhaar') return app.applicationData?.aadhaar?.slice(-4) ?? '';
      return app.applicationData?.[field] ?? '';
    });
  }

  private generateCalcAmountFields(app: any, fields: string[]): any[] {
    const calcAmountData = app.calculatedAmount ?? {};
    return fields.map(field => {
      const value = calcAmountData[field];
      return value ?? '';
    });
  }

  private generateAppTableFields(app: any, fields: string[]): (string | number)[] {
    return fields.map(field => {
      if (field === 'amount') return app.finalAmount ?? '';
      if (field === 'applicationId') return app.id ?? '';
      return app[field] ?? '';
    });
  }

  private escapeCsvRow(row: (string | number)[]): string {
    return row.map(val => `"${String(val).replace(/"/g, '""')}"`).join(',');
  }

  // Get a single application by ID
  async calculateBenefit(id: number) {
    const application = await this.prisma.applications.findUnique({
      where: { id }
    });

    if (!application) {
      throw new NotFoundException('Applications not found');
    }

    let benefitDetails;

    benefitDetails = await this.benefitsService.getBenefitsById(`${application.benefitId}`);

    if (!benefitDetails) {
      throw new NotFoundException('Benefit details not found');
    }

    const amounts = await this.doBenefitCalculations(application.applicationData, benefitDetails?.data?.data);
      await this.update(id, {
        calculatedAmount: amounts,
        finalAmount: `${amounts?.totalPayout}`,
        calculationsProcessedAt: new Date()
      })
    
    return amounts;
  }

  /**
  * Main function to calculate benefit payout.
  */
  async doBenefitCalculations(applicationData: any, benefitDefinition: any) {
    const output: Record<string, number> = {};
    let total = 0;

    for (const rule of benefitDefinition.benefitCalculationRules ?? []) {
      let amount = 0;

      switch (rule.type) {
        case "fixed":
          amount = rule.fixedValue ?? 0;
          break;

        case "lookup": {
          const inputVal = applicationData[rule.inputFields[0]];
          const found = rule.lookupTable.find((row: any) => row.match === inputVal);
          amount = found ? found.amount : 0;
          break;
        }

        case "conditional": {
          for (const condition of rule.conditions) {
            const matches = condition.ifExpr
              ? this.evaluateIfExpr(condition.ifExpr, applicationData)
              : Object.entries(condition.if).every(([k, v]) => applicationData[k] === v);

            if (matches) {
              if (condition.then.amount === "value") {
                amount = Number(applicationData[rule.inputFields[0]]) || 0;
              } else {
                amount = Number(condition.then.amount) || 0;
              }
              break;
            }
          }
          break;
        }


        case "formula":
          amount = this.evaluateFormula(rule.formula, applicationData);
          break;

        default:
          console.warn(`Unsupported rule type: ${rule.type}`);
          break;
      }

      output[rule.outputField] = amount;
      total += amount;
    }

    output.totalPayout = total;
    return output;
  }

  /**
 * Very basic and safe math formula evaluator (supports + - * / and variables).
 */
  evaluateFormula(formula: string, context: ApplicationData): number {
    try {
      // Replace variable names in the formula with actual values
      const safeExpr = formula.replace(/[a-zA-Z_][a-zA-Z0-9_]*/g, (match) => {
        return typeof context[match] !== "undefined" ? context[match] : "0";
      });

      // Only allow safe characters
      if (!/^[\d\s+\-*/().]+$/.test(safeExpr)) throw new Error("Unsafe formula");

      return Function(`"use strict"; return (${safeExpr})`)(); // evaluated safely
    } catch (err) {
      console.error("Formula evaluation error:", err.message);
      return 0;
    }
  }

  /**
   * Limited expression evaluator supporting basic comparison logic.
   */
  evaluateIfExpr(expr: string, context: ApplicationData): boolean {
    try {
      // Basic parser for comparison operators
      const comparisons = expr.match(/([a-zA-Z_][a-zA-Z0-9_]*)\s*([=!<>]+)\s*(true|false|\d+|"[^"]*"|'.*?')/g);

      if (!comparisons) return false;

      return comparisons.every(part => {
        const [, key, op, rawVal] = part.match(/([a-zA-Z_][a-zA-Z0-9_]*)\s*([=!<>]+)\s*(.*)/) || [];
        let actual = context[key];
        let expected: any = rawVal;

        if (expected === "true") expected = true;
        else if (expected === "false") expected = false;
        else if (!isNaN(Number(expected))) expected = Number(expected);
        else expected = expected.replace(/^['"]|['"]$/g, "");

        switch (op) {
          case "===": return actual === expected;
          case "!==": return actual !== expected;
          case ">": return actual > expected;
          case "<": return actual < expected;
          case ">=": return actual >= expected;
          case "<=": return actual <= expected;
          default: return false;
        }
      });
    } catch (err) {
      console.error("Expression evaluation error:", err.message);
      return false;
    }
  }
};<|MERGE_RESOLUTION|>--- conflicted
+++ resolved
@@ -304,23 +304,13 @@
   private async fetchApplications(benefitId: string): Promise<any[]> {
     try {
       return await this.prisma.applications.findMany({
-<<<<<<< HEAD
         where: {
           benefitId,
-          status: {
-            notIn: ['rejected', 'Rejected', 'pending', 'Pending', 'reject'],
-          },
+          // status: {
+          // 	notIn: ['rejected', 'Rejected', 'pending', 'Pending', 'reject'],
+          // },
         },
       });
-=======
-				where: {
-					benefitId,
-					// status: {
-					// 	notIn: ['rejected', 'Rejected', 'pending', 'Pending', 'reject'],
-					// },
-				},
-			});
->>>>>>> c169f852
     } catch (error) {
       throw new BadRequestException(`Failed to fetch applications: ${error.message}`);
     }
@@ -407,12 +397,12 @@
     }
 
     const amounts = await this.doBenefitCalculations(application.applicationData, benefitDetails?.data?.data);
-      await this.update(id, {
-        calculatedAmount: amounts,
-        finalAmount: `${amounts?.totalPayout}`,
-        calculationsProcessedAt: new Date()
-      })
-    
+    await this.update(id, {
+      calculatedAmount: amounts,
+      finalAmount: `${amounts?.totalPayout}`,
+      calculationsProcessedAt: new Date()
+    })
+
     return amounts;
   }
 
