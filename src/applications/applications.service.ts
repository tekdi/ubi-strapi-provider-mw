--- conflicted
+++ resolved
@@ -7,15 +7,8 @@
 } from '@nestjs/common';
 import { PrismaService } from '../prisma.service';
 import { Prisma, ApplicationFiles } from '@prisma/client';
-<<<<<<< HEAD
-import {
-	UpdateApplicationActionLogDto,
-	UpdateApplicationStatusDto,
-} from './dto/update-application-status.dto';
-=======
 import { Request } from 'express';
 import { UpdateApplicationActionLogDto, UpdateApplicationStatusDto } from './dto/update-application-status.dto';
->>>>>>> 5d87358b
 import { ListApplicationsDto } from './dto/list-applications.dto';
 import { generateRandomString, getAuthToken } from '../common/util';
 import { v4 as uuidv4 } from 'uuid';
@@ -25,6 +18,7 @@
 import reportsConfig from '../common/reportsConfig.json';
 import { HttpService } from '@nestjs/axios';
 import { ConfigService } from '@nestjs/config';
+
 export interface BenefitDetail {
 	id: string;
 	documentId: string;
@@ -32,10 +26,6 @@
 }
 
 type ApplicationData = Record<string, any>;
-<<<<<<< HEAD
-type BenefitDefinition = {
-	calculationRules: any[];
-};
 
 @Injectable()
 export class ApplicationsService {
@@ -134,79 +124,50 @@
 	}
 
 	// Get all applications with benefit details
-	async findAll(listDto: ListApplicationsDto) {
+	async findAll(listDto: ListApplicationsDto, req: Request) {
+		const authToken = getAuthToken(req);
 		const applications = await this.prisma.applications.findMany({
 			where: {
-				benefitId: listDto.benefitId,
+				benefitId: listDto.benefitId
 			},
 		});
 
 		// Enrich applications with benefit details
 		let benefit: BenefitDetail | null = null;
 		try {
-			const benefitDetail = await this.benefitsService.getBenefitsById(
-				`${listDto.benefitId}`,
-			);
+			const benefitDetail = await this.benefitsService.getBenefitsByIdStrapi(`${listDto.benefitId}`, authToken);
 			benefit = {
 				id: benefitDetail?.data?.data?.id,
 				documentId: benefitDetail?.data?.data?.documentId,
 				title: benefitDetail?.data?.data?.title,
-			};
+			}
 		} catch (error) {
-			console.error(
-				`Error fetching benefit details for application22:`,
-				error.message,
-			);
+			console.error(`Error fetching benefit details for application:`, error.message);
 		}
 
 		return { applications, benefit };
 	}
 
 	// Get a single application by ID
-	async findOne(id: number) {
+	async findOne(id: number, req: Request) {
+		const authToken = getAuthToken(req);
 		const application = await this.prisma.applications.findUnique({
 			where: { id },
 			include: {
-				applicationFiles: true,
-			},
+				applicationFiles: true
+			}
 		});
 		if (!application) {
 			throw new NotFoundException('Applications not found');
 		}
 
-		// Add base64 file content to each applicationFile
-		if (
-			application.applicationFiles &&
-			Array.isArray(application.applicationFiles)
-		) {
-			application.applicationFiles = application.applicationFiles.map(
-				(file) => {
-					if (file.filePath) {
-						const absPath = path.isAbsolute(file.filePath)
-							? file.filePath
-							: path.join(process.cwd(), file.filePath);
-						if (fs.existsSync(absPath)) {
-							const fileBuffer = fs.readFileSync(absPath);
-							const base64Content = fileBuffer.toString('base64');
-							return { ...file, fileContent: base64Content };
-						}
-					}
-					return { ...file, fileContent: null };
-				},
-			);
-		}
-
 		let benefitDetails;
 		try {
-			benefitDetails = await this.benefitsService.getBenefitsById(
-				`${application.benefitId}`,
-			);
+			benefitDetails = await this.benefitsService.getBenefitsByIdStrapi(`${application.benefitId}`, authToken);
 		} catch (error) {
-			console.error(
-				`Error fetching benefit details for application22:`,
-				error.message,
-			);
-		}
+			console.error(`Error fetching benefit details for application:`, error.message);
+		}
+
 		if (application) {
 			(application as any).benefitDetails = {
 				id: benefitDetails?.data?.data?.id,
@@ -216,6 +177,15 @@
 		}
 
 		return application;
+	}
+
+	async findUniqueApplication(id: number) {
+		return await this.prisma.applications.findUnique({
+			where: { id },
+			include: {
+				applicationFiles: true
+			}
+		});
 	}
 
 	async find(where: Prisma.ApplicationsWhereInput) {
@@ -300,6 +270,7 @@
 		});
 	}
 
+
 	async exportApplicationsCsv(
 		benefitId: string,
 		reportType: string,
@@ -313,7 +284,7 @@
 			autoGenerateFields = [],
 			applicationDataColumnDataFields = [],
 			calculatedAmountColumnDataFields = [],
-			applicationTableDataFields = [],
+			applicationTableDataFields = []
 		} = reportConfig;
 
 		const applications = await this.fetchApplications(benefitId);
@@ -335,7 +306,7 @@
 			...autoGenerateFields,
 			...finalAppDataFields,
 			...finalCalcAmountFields,
-			...applicationTableDataFields,
+			...applicationTableDataFields
 		];
 
 		const csvRows = [headerFields.join(',')];
@@ -345,7 +316,7 @@
 				...this.generateAutoFields(autoGenerateFields, index),
 				...this.generateAppDataFields(app, finalAppDataFields),
 				...this.generateCalcAmountFields(app, finalCalcAmountFields),
-				...this.generateAppTableFields(app, applicationTableDataFields),
+				...this.generateAppTableFields(app, applicationTableDataFields)
 			];
 			csvRows.push(this.escapeCsvRow(row));
 		}
@@ -360,15 +331,10 @@
 			return await this.prisma.applications.findMany({
 				where: {
 					benefitId,
-					// status: {
-					// 	notIn: ['rejected', 'Rejected', 'pending', 'Pending', 'reject'],
-					// },
 				},
 			});
 		} catch (error) {
-			throw new BadRequestException(
-				`Failed to fetch applications: ${error.message}`,
-			);
+			throw new BadRequestException(`Failed to fetch applications: ${error.message}`);
 		}
 	}
 
@@ -376,7 +342,7 @@
 		apps: any[],
 		fields: string[],
 		source: 'applicationData' | 'calculatedAmount',
-		excludeFields: string[] = [],
+		excludeFields: string[] = []
 	): string[] {
 		if (!Array.isArray(fields)) return [];
 
@@ -386,7 +352,7 @@
 		for (const app of apps) {
 			const sourceData = app[source];
 			if (sourceData && typeof sourceData === 'object') {
-				Object.keys(sourceData).forEach((key) => {
+				Object.keys(sourceData).forEach(key => {
 					if (!excludeFields.includes(key)) {
 						keySet.add(key);
 					}
@@ -398,38 +364,31 @@
 			return Array.from(keySet).sort((a, b) => a.localeCompare(b));
 		}
 
-		return fields.filter((field) => !excludeFields.includes(field));
-	}
-
-	private generateAutoFields(
-		fields: string[],
-		index: number,
-	): (string | number)[] {
-		return fields.map((field) => (field === 'serialNumber' ? index + 1 : ''));
+		return fields.filter(field => !excludeFields.includes(field));
+	}
+
+	private generateAutoFields(fields: string[], index: number): (string | number)[] {
+		return fields.map(field => field === 'serialNumber' ? index + 1 : '');
 	}
 
 	private generateAppDataFields(app: any, fields: string[]): string[] {
-		return fields.map((field) => {
+		return fields.map(field => {
 			if (field === 'otr') return app.applicationData?.nspOtr ?? '';
-			if (field === 'aadhaar')
-				return app.applicationData?.aadhaar?.slice(-4) ?? '';
+			if (field === 'aadhaar') return app.applicationData?.aadhaar?.slice(-4) ?? '';
 			return app.applicationData?.[field] ?? '';
 		});
 	}
 
 	private generateCalcAmountFields(app: any, fields: string[]): any[] {
 		const calcAmountData = app.calculatedAmount ?? {};
-		return fields.map((field) => {
+		return fields.map(field => {
 			const value = calcAmountData[field];
 			return value ?? '';
 		});
 	}
 
-	private generateAppTableFields(
-		app: any,
-		fields: string[],
-	): (string | number)[] {
-		return fields.map((field) => {
+	private generateAppTableFields(app: any, fields: string[]): (string | number)[] {
+		return fields.map(field => {
 			if (field === 'amount') return app.finalAmount ?? '';
 			if (field === 'applicationId') return app.id ?? '';
 			return app[field] ?? '';
@@ -437,44 +396,36 @@
 	}
 
 	private escapeCsvRow(row: (string | number)[]): string {
-		return row.map((val) => `"${String(val).replace(/"/g, '""')}"`).join(',');
+		return row.map(val => `"${String(val).replace(/"/g, '""')}"`).join(',');
 	}
 
 	// Get a single application by ID
-	async calculateBenefit(id: number) {
+	async calculateBenefit(id: number, authToken: string) {
 		const application = await this.prisma.applications.findUnique({
-			where: { id },
+			where: { id }
 		});
 
 		if (!application) {
 			throw new NotFoundException('Applications not found');
 		}
 
-		let benefitDetails;
-		try {
-			benefitDetails = await this.benefitsService.getBenefitsById(
-				`${application.benefitId}`,
-			);
-		} catch (error) {
-			throw new NotFoundException('Benefit not found');
+		const benefitDetails = await this.benefitsService.getBenefitsByIdStrapi(`${application.benefitId}`, authToken);
+
+		if (!benefitDetails?.data?.data) {
+			throw new NotFoundException('Benefit details not found');
 		}
 
 		let amounts;
-		amounts = await this.doBenefitCalculations(
-			application.applicationData,
-			benefitDetails?.data?.data,
-		);
+		amounts = await this.doBenefitCalculations(application.applicationData, benefitDetails?.data?.data);
 		try {
 			await this.update(id, {
 				calculatedAmount: amounts,
 				finalAmount: `${amounts?.totalPayout}`,
-				calculationsProcessedAt: new Date(),
-			});
+				calculationsProcessedAt: new Date()
+			})
 		} catch (err) {
-			console.error(
-				`Error updating benefit details for application: ${id}`,
-				err.message,
-			);
+			console.error(`Error updating benefit details for application: ${id}`, err.message);
+			throw new BadRequestException(`Failed to update benefit details for application ${id}`);
 		}
 		return amounts;
 	}
@@ -490,29 +441,25 @@
 			let amount = 0;
 
 			switch (rule.type) {
-				case 'fixed':
+				case "fixed":
 					amount = rule.fixedValue ?? 0;
 					break;
 
-				case 'lookup': {
+				case "lookup": {
 					const inputVal = applicationData[rule.inputFields[0]];
-					const found = rule.lookupTable.find(
-						(row: any) => row.match === inputVal,
-					);
+					const found = rule.lookupTable.find((row: any) => row.match === inputVal);
 					amount = found ? found.amount : 0;
 					break;
 				}
 
-				case 'conditional': {
+				case "conditional": {
 					for (const condition of rule.conditions) {
 						const matches = condition.ifExpr
 							? this.evaluateIfExpr(condition.ifExpr, applicationData)
-							: Object.entries(condition.if).every(
-									([k, v]) => applicationData[k] === v,
-								);
+							: Object.entries(condition.if).every(([k, v]) => applicationData[k] === v);
 
 						if (matches) {
-							if (condition.then.amount === 'value') {
+							if (condition.then.amount === "value") {
 								amount = Number(applicationData[rule.inputFields[0]]) || 0;
 							} else {
 								amount = Number(condition.then.amount) || 0;
@@ -523,7 +470,7 @@
 					break;
 				}
 
-				case 'formula':
+				case "formula":
 					amount = this.evaluateFormula(rule.formula, applicationData);
 					break;
 
@@ -547,16 +494,15 @@
 		try {
 			// Replace variable names in the formula with actual values
 			const safeExpr = formula.replace(/[a-zA-Z_][a-zA-Z0-9_]*/g, (match) => {
-				return typeof context[match] !== 'undefined' ? context[match] : '0';
+				return typeof context[match] !== "undefined" ? context[match] : "0";
 			});
 
 			// Only allow safe characters
-			if (!/^[\d\s+\-*/().]+$/.test(safeExpr))
-				throw new Error('Unsafe formula');
+			if (!/^[\d\s+\-*/().]+$/.test(safeExpr)) throw new Error("Unsafe formula");
 
 			return Function(`"use strict"; return (${safeExpr})`)(); // evaluated safely
 		} catch (err) {
-			console.error('Formula evaluation error:', err.message);
+			console.error("Formula evaluation error:", err.message);
 			return 0;
 		}
 	}
@@ -567,48 +513,38 @@
 	evaluateIfExpr(expr: string, context: ApplicationData): boolean {
 		try {
 			// Basic parser for comparison operators
-			const comparisons = expr.match(
-				/([a-zA-Z_][a-zA-Z0-9_]*)\s*([=!<>]+)\s*(true|false|\d+|"[^"\\]*"|'[^'\\]*')/g,
-			);
+			const comparisons = expr.match(/([a-zA-Z_][a-zA-Z0-9_]*)\s*([=!<>]+)\s*(true|false|\d+|"[^"]*"|'.*?')/g);
 
 			if (!comparisons) return false;
 
-			return comparisons.every((part) => {
-				const [, key, op, rawVal] =
-				part.match(/([a-zA-Z_][a-zA-Z0-9_]*)\s*([=!<>]+)\s*(true|false|\d+|"[^"\\]*"|'[^'\\]*'|[a-zA-Z0-9_]+)/) ?? [];
+			return comparisons.every(part => {
+				const [, key, op, rawVal] = part.match(/([a-zA-Z_][a-zA-Z0-9_]*)\s*([=!<>]+)\s*(.*)/) || [];
 				let actual = context[key];
 				let expected: any = rawVal;
 
-				if (expected === 'true') expected = true;
-				else if (expected === 'false') expected = false;
+				if (expected === "true") expected = true;
+				else if (expected === "false") expected = false;
 				else if (!isNaN(Number(expected))) expected = Number(expected);
-				else expected = expected.replace(/^['"]|['"]$/g, '');
+				else expected = expected.replace(/^['"]|['"]$/g, "");
 
 				switch (op) {
-					case '===':
-						return actual === expected;
-					case '!==':
-						return actual !== expected;
-					case '>':
-						return actual > expected;
-					case '<':
-						return actual < expected;
-					case '>=':
-						return actual >= expected;
-					case '<=':
-						return actual <= expected;
-					default:
-						return false;
+					case "===": return actual === expected;
+					case "!==": return actual !== expected;
+					case ">": return actual > expected;
+					case "<": return actual < expected;
+					case ">=": return actual >= expected;
+					case "<=": return actual <= expected;
+					default: return false;
 				}
 			});
 		} catch (err) {
-			console.error('Expression evaluation error:', err.message);
+			console.error("Expression evaluation error:", err.message);
 			return false;
 		}
 	}
 
-	async checkEligibility(applicationId: number, req) {
-		const application = await this.findOne(applicationId); // Fetch the application by ID
+	async checkEligibility(applicationId: number, req: Request) {
+		const application = await this.findOne(applicationId,req); // Fetch the application by ID
 
 		if (!application) {
 			throw new NotFoundException(
@@ -618,6 +554,7 @@
 
 		const benefitDefinition = await this.benefitsService.getBenefitsById(
 			`${application.benefitId}`,
+			req
 		);
 		if (!benefitDefinition?.data) {
 			throw new NotFoundException(
@@ -728,521 +665,4 @@
 			throw new Error(`Error checking benefits eligibility: ${error.message}`);
 		}
 	}
-}
-=======
-
-@Injectable()
-export class ApplicationsService {
-  constructor(
-    private readonly prisma: PrismaService,
-    @Inject(forwardRef(() => BenefitsService))
-    private readonly benefitsService: BenefitsService
-  ) { }
-
-  // Create a new application
-  async create(data: any) {
-    // Split fields into base64 and normal
-    const base64Fields: { key: string; value: string }[] = [];
-    const normalFields: Record<string, any> = {};
-    for (const [key, value] of Object.entries(data)) {
-      if (typeof value === 'string' && value.startsWith('base64,')) {
-        base64Fields.push({ key, value });
-      } else {
-        normalFields[key] = value;
-      }
-    }
-
-    // Prepare application record
-    if (!data.benefitId) {
-      throw new Error('benefitId is required');
-    }
-    const benefitId = data.benefitId;
-    const customerId = uuidv4();
-    const bapId = data.bapId ?? data.bapid ?? data.bapID ?? null;
-    const status = 'pending';
-
-    // Save application (normal fields as applicationData)
-    const application = await this.prisma.applications.create({
-      data: {
-        benefitId,
-        status,
-        customerId,
-        bapId,
-        applicationData: normalFields,
-      },
-    });
-    const applicationId = application.id;
-
-    // Prepare uploads directory
-    const uploadsDir = path.join(process.cwd(), 'uploads');
-    if (!fs.existsSync(uploadsDir)) {
-      fs.mkdirSync(uploadsDir, { recursive: true });
-    }
-
-    // Process base64 fields
-    const applicationFiles: ApplicationFiles[] = [];
-    for (const { key, value } of base64Fields) {
-      // A - Process base64 fields for uploads
-      // A1.1 Generate a unique filename using applicationId, key, timestamp, and a random number
-      const randomBytes = generateRandomString(); // Generate a secure random string
-      let filename = `${applicationId}_${key}_${Date.now()}_${randomBytes}.json`;
-
-      // A1.2 Sanitize filename: remove spaces and strange characters, make lowercase for safe file storage
-      filename = filename
-        .replace(/[^a-zA-Z0-9-_.]/g, '') // keep alphanumeric, dash, underscore, dot
-        .replace(/\s+/g, '') // remove spaces
-        .toLowerCase();
-      const filePath = path.join(uploadsDir, filename);
-
-      // A2.1 - Remove base64, from start of the content
-      const base64Content = value.replace(/^base64,/, '');
-      // A2.2 - base64-decode to get the URL-encoded string (as we expect text (like JSON), save as string)
-      const urlEncoded = Buffer.from(base64Content, 'base64').toString('utf-8');
-      // A2.3 - URL-decode to get the original content
-      const decodedContent = decodeURIComponent(urlEncoded);
-      fs.writeFileSync(filePath, decodedContent, 'utf-8');
-
-      // B - Save ApplicationFiles record
-      const appFile = await this.prisma.applicationFiles.create({
-        data: {
-          storage: 'local',
-          filePath: path.relative(process.cwd(), filePath),
-          applicationId: applicationId,
-          createdAt: new Date(),
-          updatedAt: new Date(),
-        },
-      });
-      applicationFiles.push(appFile);
-    }
-
-    return {
-      application,
-      applicationFiles,
-    };
-  }
-
-  // Get all applications with benefit details
-  async findAll(listDto: ListApplicationsDto, req : Request) {
-    const authToken = getAuthToken(req);
-    const applications = await this.prisma.applications.findMany({
-      where: {
-        benefitId: listDto.benefitId
-      },
-    });
-
-    // Enrich applications with benefit details
-    let benefit: BenefitDetail | null = null;
-    try {
-      const benefitDetail = await this.benefitsService.getBenefitsByIdStrapi(`${listDto.benefitId}`, authToken);
-      benefit = {
-        id: benefitDetail?.data?.data?.id,
-        documentId: benefitDetail?.data?.data?.documentId,
-        title: benefitDetail?.data?.data?.title,
-      }
-
-    } catch (error) {
-      console.error(`Error fetching benefit details for application22:`, error.message);
-    }
-
-    return { applications, benefit };
-  }
-
-  // Get a single application by ID
-  async findOne(id: number, req: Request) {
-    const authToken = getAuthToken(req);
-    const application = await this.prisma.applications.findUnique({
-      where: { id },
-      include: {
-        applicationFiles: true
-      }
-    });
-    if (!application) {
-      throw new NotFoundException('Applications not found');
-    }
-
-    // Add base64 file content to each applicationFile
-    if (application.applicationFiles && Array.isArray(application.applicationFiles)) {
-      application.applicationFiles = application.applicationFiles.map(file => {
-        if (file.filePath) {
-          const absPath = path.isAbsolute(file.filePath)
-            ? file.filePath
-            : path.join(process.cwd(), file.filePath);
-          if (fs.existsSync(absPath)) {
-            const fileBuffer = fs.readFileSync(absPath);
-            const base64Content = fileBuffer.toString('base64');
-            return { ...file, fileContent: base64Content };
-          }
-        }
-        return { ...file, fileContent: null };
-      });
-    }
-
-    let benefitDetails
-    try {
-      benefitDetails = await this.benefitsService.getBenefitsByIdStrapi(`${application.benefitId}`, authToken);
-
-    } catch (error) {
-      console.error(`Error fetching benefit details for application22:`, error.message);
-
-    }
-    if (application) {
-      (application as any).benefitDetails = {
-        id: benefitDetails?.data?.data?.id,
-        documentId: benefitDetails?.data?.data?.documentId,
-        title: benefitDetails?.data?.data?.title,
-
-      };
-    }
-
-    return application;
-  }
-
-  async findUniqueApplication(id: number) {
-    return await this.prisma.applications.findUnique({
-      where: { id },
-      include: {
-        applicationFiles: true
-      }
-    });
-  }
-
-  async find(where: Prisma.ApplicationsWhereInput) {
-    const application = await this.prisma.applications.findMany({
-      where,
-    })
-    if (!application) {
-      throw new NotFoundException('Applications not found');
-    }
-    return application;
-  }
-
-  // Update an application by ID
-  async update(id: number, data: Prisma.ApplicationsUpdateInput) {
-    return this.prisma.applications.update({
-      where: { id },
-      data,
-    });
-  }
-
-  async updateStatus(id: number, updateStatusDto: UpdateApplicationStatusDto, actionLog: UpdateApplicationActionLogDto) {
-    const application = await this.prisma.applications.findUnique({
-      where: { id },
-    });
-
-    if (!application) {
-      throw new NotFoundException(`Application with ID ${id} not found`);
-    }
-
-    if (application.actionLog && Array.isArray(application.actionLog)) {
-      application.actionLog.push(
-        this.getActionLogEntry(actionLog, updateStatusDto.status, updateStatusDto.remark)
-      );
-    } else {
-      application.actionLog = [
-        this.getActionLogEntry(actionLog, updateStatusDto.status, updateStatusDto.remark)
-      ];
-    }
-
-    const updatedApplication = await this.prisma.applications.update({
-      where: { id },
-      data: { ...updateStatusDto, updatedBy: actionLog.updatedBy, actionLog: application.actionLog },
-    });
-
-    return {
-      statusCode: 200,
-      status: 'success',
-      message: `Application ${updatedApplication.status} successfully`,
-      data: {
-        id: updatedApplication.id,
-        status: updatedApplication.status,
-        benefitId: updatedApplication.benefitId,
-      },
-    };
-  }
-
-  getActionLogEntry(actionLog: UpdateApplicationActionLogDto, status: string, remark: string) {
-    return JSON.stringify({
-      ...actionLog,
-      status,
-      remark
-    })
-
-  }
-
-
-  async exportApplicationsCsv(benefitId: string, reportType: string): Promise<string> {
-
-    const reportConfig = reportsConfig[reportType];
-    if (!reportConfig) {
-      throw new BadRequestException('Invalid report type');
-    }
-
-    const {
-      autoGenerateFields = [],
-      applicationDataColumnDataFields = [],
-      calculatedAmountColumnDataFields = [],
-      applicationTableDataFields = []
-    } = reportConfig;
-
-    const applications = await this.fetchApplications(benefitId);
-
-    const finalAppDataFields = this.resolveDynamicFields(
-      applications,
-      applicationDataColumnDataFields,
-      'applicationData'
-    );
-
-    const finalCalcAmountFields = this.resolveDynamicFields(
-      applications,
-      calculatedAmountColumnDataFields,
-      'calculatedAmount',
-      ['totalPayout']
-    );
-
-    const headerFields = [
-      ...autoGenerateFields,
-      ...finalAppDataFields,
-      ...finalCalcAmountFields,
-      ...applicationTableDataFields
-    ];
-
-    const csvRows = [headerFields.join(',')];
-
-    for (const [index, app] of applications.entries()) {
-      const row = [
-        ...this.generateAutoFields(autoGenerateFields, index),
-        ...this.generateAppDataFields(app, finalAppDataFields),
-        ...this.generateCalcAmountFields(app, finalCalcAmountFields),
-        ...this.generateAppTableFields(app, applicationTableDataFields)
-      ];
-      csvRows.push(this.escapeCsvRow(row));
-    }
-
-    return csvRows.join('\n');
-  }
-
-  // --- Helper Methods ---
-
-  private async fetchApplications(benefitId: string): Promise<any[]> {
-    try {
-      return await this.prisma.applications.findMany({
-        where: {
-          benefitId,
-          // status: {
-          // 	notIn: ['rejected', 'Rejected', 'pending', 'Pending', 'reject'],
-          // },
-        },
-      });
-    } catch (error) {
-      throw new BadRequestException(`Failed to fetch applications: ${error.message}`);
-    }
-  }
-
-  private resolveDynamicFields(
-    apps: any[],
-    fields: string[],
-    source: 'applicationData' | 'calculatedAmount',
-    excludeFields: string[] = []
-  ): string[] {
-    if (!Array.isArray(fields)) return [];
-
-    const isWildcard = fields.length === 1 && fields[0] === '*';
-
-    const keySet = new Set<string>();
-    for (const app of apps) {
-      const sourceData = app[source];
-      if (sourceData && typeof sourceData === 'object') {
-        Object.keys(sourceData).forEach(key => {
-          if (!excludeFields.includes(key)) {
-            keySet.add(key);
-          }
-        });
-      }
-    }
-
-    if (isWildcard) {
-      return Array.from(keySet).sort((a, b) => a.localeCompare(b));
-    }
-
-    return fields.filter(field => !excludeFields.includes(field));
-  }
-
-
-  private generateAutoFields(fields: string[], index: number): (string | number)[] {
-    return fields.map(field => field === 'serialNumber' ? index + 1 : '');
-  }
-
-  private generateAppDataFields(app: any, fields: string[]): string[] {
-    return fields.map(field => {
-      if (field === 'otr') return app.applicationData?.nspOtr ?? '';
-      if (field === 'aadhaar') return app.applicationData?.aadhaar?.slice(-4) ?? '';
-      return app.applicationData?.[field] ?? '';
-    });
-  }
-
-  private generateCalcAmountFields(app: any, fields: string[]): any[] {
-    const calcAmountData = app.calculatedAmount ?? {};
-    return fields.map(field => {
-      const value = calcAmountData[field];
-      return value ?? '';
-    });
-  }
-
-  private generateAppTableFields(app: any, fields: string[]): (string | number)[] {
-    return fields.map(field => {
-      if (field === 'amount') return app.finalAmount ?? '';
-      if (field === 'applicationId') return app.id ?? '';
-      return app[field] ?? '';
-    });
-  }
-
-  private escapeCsvRow(row: (string | number)[]): string {
-    return row.map(val => `"${String(val).replace(/"/g, '""')}"`).join(',');
-  }
-
-  // Get a single application by ID
-  async calculateBenefit(id: number, authToken: string) {
-    const application = await this.prisma.applications.findUnique({
-      where: { id }
-    });
-
-    if (!application) {
-      throw new NotFoundException('Applications not found');
-    }
-
-    const benefitDetails = await this.benefitsService.getBenefitsByIdStrapi(`${application.benefitId}`, authToken);
-
-    if (!benefitDetails?.data?.data) {
-      throw new NotFoundException('Benefit details not found');
-    }
-
-    let amounts;
-    amounts = await this.doBenefitCalculations(application.applicationData, benefitDetails?.data?.data);
-    try {
-      await this.update(id, {
-        calculatedAmount: amounts,
-        finalAmount: `${amounts?.totalPayout}`,
-        calculationsProcessedAt: new Date()
-      })
-    } catch (err) {
-      console.error(`Error updating benefit details for application: ${id}`, err.message);
-      throw new BadRequestException(`Failed to update benefit details for application ${id}`);
-    }
-    return amounts;
-  }
-
-  /**
-  * Main function to calculate benefit payout.
-  */
-  async doBenefitCalculations(applicationData: any, benefitDefinition: any) {
-    const output: Record<string, number> = {};
-    let total = 0;
-
-    for (const rule of benefitDefinition.benefitCalculationRules ?? []) {
-      let amount = 0;
-
-      switch (rule.type) {
-        case "fixed":
-          amount = rule.fixedValue ?? 0;
-          break;
-
-        case "lookup": {
-          const inputVal = applicationData[rule.inputFields[0]];
-          const found = rule.lookupTable.find((row: any) => row.match === inputVal);
-          amount = found ? found.amount : 0;
-          break;
-        }
-
-        case "conditional": {
-          for (const condition of rule.conditions) {
-            const matches = condition.ifExpr
-              ? this.evaluateIfExpr(condition.ifExpr, applicationData)
-              : Object.entries(condition.if).every(([k, v]) => applicationData[k] === v);
-
-            if (matches) {
-              if (condition.then.amount === "value") {
-                amount = Number(applicationData[rule.inputFields[0]]) || 0;
-              } else {
-                amount = Number(condition.then.amount) || 0;
-              }
-              break;
-            }
-          }
-          break;
-        }
-
-
-        case "formula":
-          amount = this.evaluateFormula(rule.formula, applicationData);
-          break;
-
-        default:
-          console.warn(`Unsupported rule type: ${rule.type}`);
-          break;
-      }
-
-      output[rule.outputField] = amount;
-      total += amount;
-    }
-
-    output.totalPayout = total;
-    return output;
-  }
-
-  /**
- * Very basic and safe math formula evaluator (supports + - * / and variables).
- */
-  evaluateFormula(formula: string, context: ApplicationData): number {
-    try {
-      // Replace variable names in the formula with actual values
-      const safeExpr = formula.replace(/[a-zA-Z_][a-zA-Z0-9_]*/g, (match) => {
-        return typeof context[match] !== "undefined" ? context[match] : "0";
-      });
-
-      // Only allow safe characters
-      if (!/^[\d\s+\-*/().]+$/.test(safeExpr)) throw new Error("Unsafe formula");
-
-      return Function(`"use strict"; return (${safeExpr})`)(); // evaluated safely
-    } catch (err) {
-      console.error("Formula evaluation error:", err.message);
-      return 0;
-    }
-  }
-
-  /**
-   * Limited expression evaluator supporting basic comparison logic.
-   */
-  evaluateIfExpr(expr: string, context: ApplicationData): boolean {
-    try {
-      // Basic parser for comparison operators
-      const comparisons = expr.match(/([a-zA-Z_][a-zA-Z0-9_]*)\s*([=!<>]+)\s*(true|false|\d+|"[^"]*"|'.*?')/g);
-
-      if (!comparisons) return false;
-
-      return comparisons.every(part => {
-        const [, key, op, rawVal] = part.match(/([a-zA-Z_][a-zA-Z0-9_]*)\s*([=!<>]+)\s*(.*)/) || [];
-        let actual = context[key];
-        let expected: any = rawVal;
-
-        if (expected === "true") expected = true;
-        else if (expected === "false") expected = false;
-        else if (!isNaN(Number(expected))) expected = Number(expected);
-        else expected = expected.replace(/^['"]|['"]$/g, "");
-
-        switch (op) {
-          case "===": return actual === expected;
-          case "!==": return actual !== expected;
-          case ">": return actual > expected;
-          case "<": return actual < expected;
-          case ">=": return actual >= expected;
-          case "<=": return actual <= expected;
-          default: return false;
-        }
-      });
-    } catch (err) {
-      console.error("Expression evaluation error:", err.message);
-      return false;
-    }
-  }
-};
->>>>>>> 5d87358b
+}