--- conflicted
+++ resolved
@@ -206,11 +206,7 @@
 					// Resolve safely inside uploads directory
 					const uploadsDir = path.join(process.cwd(), 'uploads');
 					// Remove any leading slashes or uploads/ prefix from filePath
-<<<<<<< HEAD
-					const normalizedFilePath = file.filePath.replace(/^[\/\\]|^uploads[\/\\]/, '');
-=======
 					const normalizedFilePath = file.filePath.replace(/^[/\\]|^uploads[/\\]/, '');
->>>>>>> 21de4499
 					const absPath = path.join(uploadsDir, path.normalize(normalizedFilePath));
 
 					// Block traversal attempts
