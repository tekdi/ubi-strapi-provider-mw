--- conflicted
+++ resolved
@@ -7,8 +7,6 @@
 import { v4 as uuidv4 } from 'uuid';
 import * as fs from 'fs';
 import * as path from 'path';
-<<<<<<< HEAD
-=======
 import { BenefitsService } from 'src/benefits/benefits.service';
 
 export interface BenefitDetail {
@@ -17,7 +15,6 @@
   title: string;
 }
 
->>>>>>> a25f4c8c
 @Injectable()
 export class ApplicationsService {
   constructor(
