import { Injectable, Inject, NotFoundException, forwardRef, BadRequestException } from '@nestjs/common';
import { PrismaService } from '../prisma.service';
import { Prisma, ApplicationFiles } from '@prisma/client';
import { UpdateApplicationActionLogDto, UpdateApplicationStatusDto } from './dto/update-application-status.dto';
import { ListApplicationsDto } from './dto/list-applications.dto';

import { v4 as uuidv4 } from 'uuid';
import * as fs from 'fs';
import * as path from 'path';
import { BenefitsService } from 'src/benefits/benefits.service';
import reportsConfig from '../common/reportsConfig.json';
export interface BenefitDetail {
  id: string;
  documentId: string;
  title: string;
}

type ApplicationData = Record<string, any>;
type BenefitDefinition = {
  calculationRules: any[];
};

@Injectable()
export class ApplicationsService {
  constructor(
    private readonly prisma: PrismaService,
    @Inject(forwardRef(() => BenefitsService))
    private readonly benefitsService: BenefitsService
  ) { }

  // Create a new application
  async create(data: any) {
    // Split fields into base64 and normal
    const base64Fields: { key: string; value: string }[] = [];
    const normalFields: Record<string, any> = {};
    for (const [key, value] of Object.entries(data)) {
      if (typeof value === 'string' && value.startsWith('base64,')) {
        base64Fields.push({ key, value });
      } else {
        normalFields[key] = value;
      }
    }

    // Prepare application record
    if (!data.benefitId) {
      throw new Error('benefitId is required');
    }
    const benefitId = data.benefitId;
    const customerId = uuidv4();
    const bapId = data.bapId || data.bapid || data.bapID || null;
    const status = 'pending';

    // Save application (normal fields as applicationData)
    const application = await this.prisma.applications.create({
      data: {
        benefitId,
        status,
        customerId,
        bapId,
        applicationData: normalFields,
      },
    });
    const applicationId = application.id;

    // Prepare uploads directory
    const uploadsDir = path.join(process.cwd(), 'uploads');
    if (!fs.existsSync(uploadsDir)) {
      fs.mkdirSync(uploadsDir, { recursive: true });
    }

    // Process base64 fields
    const applicationFiles: ApplicationFiles[] = [];
    for (const { key, value } of base64Fields) {
      // A - Process base64 fields for uploads
      // A1.1 Generate a unique filename using applicationId, key, timestamp, and a random number
      let filename = `${applicationId}_${key}_${Date.now()}_${Math.floor(Math.random() * 10000)}.json`;

      // A1.2 Sanitize filename: remove spaces and strange characters, make lowercase for safe file storage
      filename = filename
        .replace(/[^a-zA-Z0-9-_\.]/g, '') // keep alphanumeric, dash, underscore, dot
        .replace(/\s+/g, '') // remove spaces
        .toLowerCase();
      const filePath = path.join(uploadsDir, filename);

      // A2.1 - Remove base64, from start of the content
      const base64Content = value.replace(/^base64,/, '');
      // A2.2 - base64-decode to get the URL-encoded string (as we expect text (like JSON), save as string)
      const urlEncoded = Buffer.from(base64Content, 'base64').toString('utf-8');
      // A2.3 - URL-decode to get the original content
      const decodedContent = decodeURIComponent(urlEncoded);
      fs.writeFileSync(filePath, decodedContent, 'utf-8');

      // B - Save ApplicationFiles record
      const appFile = await this.prisma.applicationFiles.create({
        data: {
          storage: 'local',
          filePath: path.relative(process.cwd(), filePath),
          applicationId: applicationId,
          createdAt: new Date(),
          updatedAt: new Date(),
        },
      });
      applicationFiles.push(appFile);
    }

    return {
      application,
      applicationFiles,
    };
  }

  // Get all applications with benefit details
  async findAll(listDto: ListApplicationsDto) {
    const applications = await this.prisma.applications.findMany({
      where: {
        benefitId: listDto.benefitId
      },
    });

    // Enrich applications with benefit details
    let benefit: BenefitDetail | null = null;
    try {
      const benefitDetail = await this.benefitsService.getBenefitsById(`${listDto.benefitId}`);
      benefit = {
        id: benefitDetail?.data?.data?.id,
        documentId: benefitDetail?.data?.data?.documentId,
        title: benefitDetail?.data?.data?.title,
      }

    } catch (error) {
      console.error(`Error fetching benefit details for application22:`, error.message);
    }

    return { applications, benefit };
  }

  // Get a single application by ID
  async findOne(id: number) {
    const application = await this.prisma.applications.findUnique({
      where: { id },
      include: {
        applicationFiles: true
      }
    });
    if (!application) {
      throw new NotFoundException('Applications not found');
    }

    // Add base64 file content to each applicationFile
    if (application.applicationFiles && Array.isArray(application.applicationFiles)) {
      application.applicationFiles = application.applicationFiles.map(file => {
        if (file.filePath) {
          try {
            const absPath = path.isAbsolute(file.filePath)
              ? file.filePath
              : path.join(process.cwd(), file.filePath);
            if (fs.existsSync(absPath)) {
              const fileBuffer = fs.readFileSync(absPath);
              const base64Content = fileBuffer.toString('base64');
              return { ...file, fileContent: base64Content };
            }
          } catch (err) {
            // Optionally log error
          }
        }
        return { ...file, fileContent: null };
      });
    }

    let benefitDetails
    try {
      benefitDetails = await this.benefitsService.getBenefitsById(`${application.benefitId}`);

    } catch (error) {
      console.error(`Error fetching benefit details for application22:`, error.message);

    }
    if (application) {
      (application as any).benefitDetails = {
        id: benefitDetails?.data?.data?.id,
        documentId: benefitDetails?.data?.data?.documentId,
        title: benefitDetails?.data?.data?.title,

      };
    }

    return application;
  }

  async find(where: Prisma.ApplicationsWhereInput) {
    const application = await this.prisma.applications.findMany({
      where,
    })
    if (!application) {
      throw new NotFoundException('Applications not found');
    }
    return application;
  }

  // Update an application by ID
  async update(id: number, data: Prisma.ApplicationsUpdateInput) {
    return this.prisma.applications.update({
      where: { id },
      data,
    });
  }

  async updateStatus(id: number, updateStatusDto: UpdateApplicationStatusDto, actionLog: UpdateApplicationActionLogDto) {
    const application = await this.prisma.applications.findUnique({
      where: { id },
    });

    if (!application) {
      throw new NotFoundException(`Application with ID ${id} not found`);
    }

    if (application.actionLog && Array.isArray(application.actionLog)) {
      application.actionLog.push(
        this.getActionLogEntry(actionLog, updateStatusDto.status, updateStatusDto.remark)
      );
    } else {
      application.actionLog = [
        this.getActionLogEntry(actionLog, updateStatusDto.status, updateStatusDto.remark)
      ];
    }

    const updatedApplication = await this.prisma.applications.update({
      where: { id },
      data: { ...updateStatusDto, updatedBy: actionLog.updatedBy, actionLog: application.actionLog },
    });

    return {
      statusCode: 200,
      status: 'success',
      message: `Application ${updatedApplication.status} successfully`,
      data: {
        id: updatedApplication.id,
        status: updatedApplication.status,
        benefitId: updatedApplication.benefitId,
      },
    };
  }

  getActionLogEntry(actionLog: UpdateApplicationActionLogDto, status: string, remark: string) {
    return JSON.stringify({
      ...actionLog,
      status,
      remark
    })

  }

<<<<<<< HEAD
  async exportApplicationsCsv(benefitId: string, reportType: string): Promise<string> {
=======
  
    async exportApplicationsCsv(benefitId: string, reportType: string): Promise<string> {
>>>>>>> 1b7c7f53
    if (!benefitId || !reportType) {
      throw new BadRequestException('benefitId and type are required');
    }

    const reports = reportsConfig;

    // Get report config
    const reportConfig = reports[reportType];
    if (!reportConfig) {
      throw new BadRequestException('Invalid report type');
    }
    const autoGenerateFields = reportConfig.autoGenerateFields || [];
    const applicationDataColumnDataFields = reportConfig.applicationDataColumnDataFields || [];
    const applicationTableDataFields = reportConfig.applicationTableDataFields || [];

    let applications: any[] = [];
    try {
      applications = await this.prisma.applications.findMany({
        where: { benefitId: benefitId },
      });
    } catch (error) {
      throw new BadRequestException(`Failed to fetch applications: ${error.message}`);
    }

    const generateCsvRows = (applications: any[], headerFields: string[], appDataFields: string[]) => {
      // Helper function to generate CSV rows
      const csvRows = [headerFields.join(',')];
      for (const [i, app] of applications.entries()) {
        const row: (string | number)[] = [];
        // Auto-generate fields
        for (const field of autoGenerateFields) {
          if (field === 'serialNumber') {
            row.push((i + 1).toString());
          } else {
            row.push('');
          }
        }

        // Application data fields
        for (const field of appDataFields) {
          if (field === 'otr') {
            row.push(app.applicationData['nspOtr'] !== undefined ? app.applicationData['nspOtr'] : '');
          } else if (field === 'aadhaar') {
            const aadhaar = app.applicationData['aadhaar'];
            row.push(aadhaar ? aadhaar.slice(-4) : '');
          } else {
            row.push(app.applicationData[field]!== undefined ? app.applicationData[field] : '');
          }
        }

        // Application table data fields
        for (const field of applicationTableDataFields) {
          if (field === 'amount') {
            row.push(app.finalAmount || '');
          } else if(field === 'applicationId') {
            row.push(app.id !== undefined ? app.id : '');
          } else{
            row.push(app[field] !== undefined ? app[field] : '');
          }
        }

        csvRows.push(row.map(val => `"${String(val).replace(/"/g, '""')}"`).join(','));
      }

      return csvRows.join('\n');
    };

    let dynamicAppDataFields: string[] = [];
<<<<<<< HEAD

=======
>>>>>>> 1b7c7f53
    if (applicationDataColumnDataFields.length === 1 && applicationDataColumnDataFields[0] === '*') {
      // Fetch applications first to get all keys
      const fieldSet = new Set<string>();
      for (const app of applications) {
        if (app.applicationData && typeof app.applicationData === 'object') {
          Object.keys(app.applicationData).forEach(key => fieldSet.add(key));
        }
      }
      dynamicAppDataFields = Array.from(fieldSet);

      const headerFields = [...autoGenerateFields, ...dynamicAppDataFields, ...applicationTableDataFields];
      return generateCsvRows(applications, headerFields, dynamicAppDataFields);
    }

    const headerFields = [...autoGenerateFields, ...applicationDataColumnDataFields, ...applicationTableDataFields];
    return generateCsvRows(applications, headerFields, applicationDataColumnDataFields);
  }

  // Get a single application by ID
  async calculateBenefit(id: number) {
    const application = await this.prisma.applications.findUnique({
      where: { id }
    });

<<<<<<< HEAD
    if (!application) {
      throw new NotFoundException('Applications not found');
    }

    let benefitDetails;
    try {
      benefitDetails = await this.benefitsService.getBenefitsById(`${application.benefitId}`);
    } catch (error) {
      console.error(`Error fetching benefit details for application: $id`, error.message);
    }
   
    
    let amounts;
    amounts = await this.doBenefitCalculations(application.applicationData, benefitDetails?.data?.data);
    try{
        await this.update(id, {
          calculatedAmount: amounts,
          finalAmount: `${amounts?.totalPayout}`,
          processedAt: new Date()
        })
    }catch(err){
      console.error(`Error fetching benefit details for application: $id`, err.message);
    }
    return amounts;
  }

  /**
  * Main function to calculate benefit payout.
  */
  async doBenefitCalculations(applicationData: any, benefitDefinition: any) {
    const output: Record<string, number> = {};
    let total = 0;

    for (const rule of benefitDefinition.benefitCalculationRules || []) {
      let amount = 0;

      switch (rule.type) {
        case "fixed":
          amount = rule.fixedValue || 0;
          break;

        case "lookup":
          const inputVal = applicationData[rule.inputFields[0]];
          const found = rule.lookupTable.find((row: any) => row.match === inputVal);
          amount = found ? found.amount : 0;
          break;

        case "conditional":
          for (const condition of rule.conditions) {
            const matches = condition.ifExpr
              ? this.evaluateIfExpr(condition.ifExpr, applicationData)
              : Object.entries(condition.if).every(([k, v]) => applicationData[k] === v);

            if (matches) {
              if (condition.then.amount === "value") {
                amount = Number(applicationData[rule.inputFields[0]]) || 0;
              } else {
                amount = Number(condition.then.amount) || 0;
              }
              break;
            }
          }
          break;

        case "formula":
          amount = this.evaluateFormula(rule.formula, applicationData);
          break;

        default:
          console.warn(`Unsupported rule type: ${rule.type}`);
          break;
      }

      output[rule.outputField] = amount;
      total += amount;
    }

    output.totalPayout = total;
    return output;
  }

  /**
 * Very basic and safe math formula evaluator (supports + - * / and variables).
 */
  evaluateFormula(formula: string, context: ApplicationData): number {
    try {
      // Replace variable names in the formula with actual values
      const safeExpr = formula.replace(/[a-zA-Z_][a-zA-Z0-9_]*/g, (match) => {
        return typeof context[match] !== "undefined" ? context[match] : "0";
      });

      // Only allow safe characters
      if (!/^[\d\s+\-*/().]+$/.test(safeExpr)) throw new Error("Unsafe formula");

      return Function(`"use strict"; return (${safeExpr})`)(); // evaluated safely
    } catch (err) {
      console.error("Formula evaluation error:", err.message);
      return 0;
    }
  }

  /**
   * Limited expression evaluator supporting basic comparison logic.
   */
  evaluateIfExpr(expr: string, context: ApplicationData): boolean {
    try {
      // Basic parser for comparison operators
      const comparisons = expr.match(/([a-zA-Z_][a-zA-Z0-9_]*)\s*([=!<>]+)\s*(true|false|\d+|"[^"]*"|'.*?')/g);

      if (!comparisons) return false;

      return comparisons.every(part => {
        const [, key, op, rawVal] = part.match(/([a-zA-Z_][a-zA-Z0-9_]*)\s*([=!<>]+)\s*(.*)/) || [];
        let actual = context[key];
        let expected: any = rawVal;

        if (expected === "true") expected = true;
        else if (expected === "false") expected = false;
        else if (!isNaN(Number(expected))) expected = Number(expected);
        else expected = expected.replace(/^['"]|['"]$/g, "");

        switch (op) {
          case "===": return actual === expected;
          case "!==": return actual !== expected;
          case ">": return actual > expected;
          case "<": return actual < expected;
          case ">=": return actual >= expected;
          case "<=": return actual <= expected;
          default: return false;
        }
      });
    } catch (err) {
      console.error("Expression evaluation error:", err.message);
      return false;
    }
  }
};
// Example usage (for testing, not needed in NestJS service):
/*
import * as benefitDefinition from './updated-pre-matric-1.json';

const result = calculateBenefit({
  disabilityType: "Blindness",
  claimedLaptopEarlier: false,
  claimedAssistiveEarlier: true,
  tuitionFee: 8000,
  miscFee: 1500
}, benefitDefinition);

console.log("Calculated payout:", result);
*/
=======
}
>>>>>>> 1b7c7f53
<|MERGE_RESOLUTION|>--- conflicted
+++ resolved
@@ -250,12 +250,8 @@
 
   }
 
-<<<<<<< HEAD
-  async exportApplicationsCsv(benefitId: string, reportType: string): Promise<string> {
-=======
   
     async exportApplicationsCsv(benefitId: string, reportType: string): Promise<string> {
->>>>>>> 1b7c7f53
     if (!benefitId || !reportType) {
       throw new BadRequestException('benefitId and type are required');
     }
@@ -324,10 +320,6 @@
     };
 
     let dynamicAppDataFields: string[] = [];
-<<<<<<< HEAD
-
-=======
->>>>>>> 1b7c7f53
     if (applicationDataColumnDataFields.length === 1 && applicationDataColumnDataFields[0] === '*') {
       // Fetch applications first to get all keys
       const fieldSet = new Set<string>();
@@ -352,7 +344,6 @@
       where: { id }
     });
 
-<<<<<<< HEAD
     if (!application) {
       throw new NotFoundException('Applications not found');
     }
@@ -503,7 +494,4 @@
 }, benefitDefinition);
 
 console.log("Calculated payout:", result);
-*/
-=======
-}
->>>>>>> 1b7c7f53
+*/