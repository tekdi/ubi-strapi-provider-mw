--- conflicted
+++ resolved
@@ -4,19 +4,6 @@
 import { ApplicationsService } from './applications.service';
 import { ApplicationsController } from './applications.controller';
 import { PrismaService } from '../prisma.service';
-<<<<<<< HEAD
-import { BenefitsModule } from 'src/benefits/benefits.module';
-import { StorageProviderModule } from '../services/storage-providers/storage-provider.module';
-
-@Module({
-  controllers: [ApplicationsController],
-  imports: [HttpModule, StorageProviderModule, forwardRef(() => BenefitsModule)],
-  providers: [
-    ApplicationsService,
-    ConfigService,
-    PrismaService,
-  ],
-=======
 import { BenefitsModule } from '../benefits/benefits.module';
 import { AclModule } from '../common/service/acl.module';
 
@@ -28,7 +15,6 @@
     forwardRef(() => AclModule),
   ],
   providers: [ApplicationsService, ConfigService, PrismaService],
->>>>>>> e367fe3d
   exports: [ApplicationsService],
 })
 export class ApplicationsModule { }