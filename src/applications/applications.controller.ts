import {
	Controller,
	Get,
	Post,
	Body,
	Param,
	Patch,
	Query,
	UseFilters,
	UsePipes,
	ValidationPipe,
	UseGuards,
	Req,
	BadRequestException,
	Res,
} from '@nestjs/common';
import {
	ApiTags,
	ApiOperation,
	ApiResponse,
	ApiParam,
	ApiBody,
	ApiBasicAuth,
	ApiQuery,
} from '@nestjs/swagger';
import { Prisma } from '@prisma/client';
import { Request, Response } from 'express';
import { ApplicationsService } from './applications.service';
import { CreateApplicationsDto } from './dto/create-applications.dto';
import { UpdateApplicationsDto } from './dto/update-applications.dto';
import { AllExceptionsFilter } from 'src/common/filters/exception.filters';
import { UpdateApplicationStatusDto } from './dto/update-application-status.dto';
import { ListApplicationsDto } from './dto/list-applications.dto';
import { ApplicationStatusValidationPipe } from './pipes/application-status-validation.pipe';
import { AuthGuard } from 'src/auth/auth.guard';
import { ApplicationsApiDocs } from '../docs';
import { CsvExportApplicationsDto } from './dto/csvexport-applications.dto';
import { getAuthToken, getBrowserInfo } from 'src/common/util';

@UseFilters(new AllExceptionsFilter())
@ApiTags('Applications')
@Controller('applications')
export class ApplicationsController {
	constructor(private readonly applicationsService: ApplicationsService) {}

	@Post()
	@ApiOperation(ApplicationsApiDocs.create.operation)
	@ApiBody(ApplicationsApiDocs.create.body)
	@ApiResponse(ApplicationsApiDocs.create.responses.success)
	@ApiResponse(ApplicationsApiDocs.create.responses.badRequest)
	async create(@Body() data: CreateApplicationsDto) {
		return this.applicationsService.create(
			data as Prisma.ApplicationsCreateInput,
		);
	}

<<<<<<< HEAD
	@Get()
	@ApiBasicAuth('access-token')
	@UseGuards(AuthGuard)
	@ApiOperation(ApplicationsApiDocs.findAll.operation)
	@ApiResponse(ApplicationsApiDocs.findAll.responses.success)
	@UsePipes(new ValidationPipe({ whitelist: true, transform: true }))
	async findAll(@Query() listDto: ListApplicationsDto) {
		return this.applicationsService.findAll(listDto);
	}

	@Get(':id')
	@ApiBasicAuth('access-token')
	@UseGuards(AuthGuard)
	@ApiOperation(ApplicationsApiDocs.findOne.operation)
	@ApiParam(ApplicationsApiDocs.findOne.param)
	@ApiResponse(ApplicationsApiDocs.findOne.responses.success)
	@ApiResponse(ApplicationsApiDocs.findOne.responses.notFound)
	async findOne(@Param('id') id: string) {
		return this.applicationsService.findOne(Number(id));
	}
=======
  @Get()
  @ApiBasicAuth('access-token')
  @UseGuards(AuthGuard)
  @ApiOperation(ApplicationsApiDocs.findAll.operation)
  @ApiResponse(ApplicationsApiDocs.findAll.responses.success)
  @UsePipes(new ValidationPipe({ whitelist: true, transform: true }))
  async findAll(@Query() listDto: ListApplicationsDto, @Req() req: Request) {
    return this.applicationsService.findAll(listDto, req);
  }

  @Get(':id')
  @ApiBasicAuth('access-token')
  @UseGuards(AuthGuard)
  @ApiOperation(ApplicationsApiDocs.findOne.operation)
  @ApiParam(ApplicationsApiDocs.findOne.param)
  @ApiResponse(ApplicationsApiDocs.findOne.responses.success)
  @ApiResponse(ApplicationsApiDocs.findOne.responses.notFound)
  async findOne(@Param('id') id: string, @Req() req: Request) {
    return this.applicationsService.findOne(Number(id), req);
  }
>>>>>>> 5d87358b

	@Patch(':id')
	@ApiBasicAuth('access-token')
	@UseGuards(AuthGuard)
	@ApiOperation(ApplicationsApiDocs.update.operation)
	@ApiParam(ApplicationsApiDocs.update.param)
	@ApiBody(ApplicationsApiDocs.update.body)
	@ApiResponse(ApplicationsApiDocs.update.responses.success)
	@ApiResponse(ApplicationsApiDocs.update.responses.badRequest)
	@ApiResponse(ApplicationsApiDocs.update.responses.notFound)
	async update(@Param('id') id: string, @Body() data: UpdateApplicationsDto) {
		return this.applicationsService.update(
			Number(id),
			data as Prisma.ApplicationsUpdateInput,
		);
	}

	@Patch(':id/status')
	@ApiBasicAuth('access-token')
	@UseGuards(AuthGuard)
	@ApiOperation(ApplicationsApiDocs.updateStatus.operation)
	@ApiParam(ApplicationsApiDocs.updateStatus.param)
	@ApiBody(ApplicationsApiDocs.updateStatus.body)
	@ApiResponse(ApplicationsApiDocs.updateStatus.responses.success)
	@ApiResponse(ApplicationsApiDocs.updateStatus.responses.badRequest)
	async updateStatus(
		@Param('id') id: string,
		@Body(new ApplicationStatusValidationPipe())
		updateStatusDto: UpdateApplicationStatusDto,
		@Req() req: Request,
	) {
		const updatedBy = req.mw_userid;
		const ip = Array.isArray(req.headers['x-forwarded-for'])
			? req.headers['x-forwarded-for'][0]
			: (req.headers['x-forwarded-for'] ?? req.socket.remoteAddress ?? '');
		const userAgent = req.headers['user-agent'] ?? '';
		const { os, browser } = getBrowserInfo(userAgent);
		return this.applicationsService.updateStatus(Number(id), updateStatusDto, {
			os,
			browser,
			updatedBy: Number(updatedBy),
			ip,
			updatedAt: new Date(),
		});
	}

	@Get('/reports/csvexport')
	@ApiBasicAuth('access-token')
	@UseGuards(AuthGuard)
	@ApiOperation({
		summary: 'Export applications as CSV',
		description:
			'Exports applications for a given benefitId and report type as a CSV file.',
	})
	@ApiQuery({ name: 'benefitId', type: String, required: true })
	@ApiQuery({ name: 'type', type: String, required: true })
	@ApiResponse({
		status: 200,
		description: 'CSV file with applications data',
		schema: { type: 'string', format: 'binary' },
	})
	@ApiResponse({ status: 400, description: 'Missing or invalid parameters' })
	async csvexport(
		@Query() dto: CsvExportApplicationsDto,
		@Res() res: Response,
	) {
		const { benefitId, type } = dto;
		if (!benefitId || !type) {
			throw new BadRequestException('benefitId and type are required');
		}

		try {
			const csv = await this.applicationsService.exportApplicationsCsv(
				benefitId,
				type,
			);

			res.setHeader('Content-Type', 'text/csv');
			res.setHeader(
				'Content-Disposition',
				`attachment; filename="${type}_applications.csv"`,
			);
			res.send(csv);
		} catch (error) {
			throw new BadRequestException(`Failed to generate CSV: ${error.message}`);
		}
	}

<<<<<<< HEAD
	@Get('calculate-benefit/:id')
	@ApiBasicAuth('access-token')
	@UseGuards(AuthGuard)
	@ApiOperation(ApplicationsApiDocs.calculateBenefit.operation)
	@ApiParam(ApplicationsApiDocs.calculateBenefit.param)
	@ApiResponse(ApplicationsApiDocs.calculateBenefit.responses.success)
	@ApiResponse(ApplicationsApiDocs.calculateBenefit.responses.notFound)
	async calculateBenefit(@Param('id') id: string) {
		return this.applicationsService.calculateBenefit(Number(id));
	}
=======
      res.setHeader('Content-Type', 'text/csv');
      res.setHeader('Content-Disposition', `attachment; filename="${type}_applications.csv"`);
      res.send(csv);
    } catch (error) {
      throw new BadRequestException(`Failed to generate CSV: ${error.message}`);
    }
  }

  @Get('calculate-benefit/:id')
  @ApiBasicAuth('access-token')
  @UseGuards(AuthGuard)
  @ApiOperation(ApplicationsApiDocs.calculateBenefit.operation)
  @ApiParam(ApplicationsApiDocs.calculateBenefit.param)
  @ApiResponse(ApplicationsApiDocs.calculateBenefit.responses.success)
  @ApiResponse(ApplicationsApiDocs.calculateBenefit.responses.notFound)
  async calculateBenefit(@Param('id') id: string, @Req() req: Request) {
    const authToken = getAuthToken(req);
    // auth token is required for the benefit calculation as method is called from cron job
    return this.applicationsService.calculateBenefit(Number(id), authToken);
  }
}
>>>>>>> 5d87358b

	@Get('check-eligibility/:id')
	@ApiBasicAuth('access-token')
	@UseGuards(AuthGuard)
	async isEligible(@Param('id') id: string, @Req() req: Request) {
		return this.applicationsService.checkEligibility(Number(id), req);
	}
}<|MERGE_RESOLUTION|>--- conflicted
+++ resolved
@@ -54,28 +54,6 @@
 		);
 	}
 
-<<<<<<< HEAD
-	@Get()
-	@ApiBasicAuth('access-token')
-	@UseGuards(AuthGuard)
-	@ApiOperation(ApplicationsApiDocs.findAll.operation)
-	@ApiResponse(ApplicationsApiDocs.findAll.responses.success)
-	@UsePipes(new ValidationPipe({ whitelist: true, transform: true }))
-	async findAll(@Query() listDto: ListApplicationsDto) {
-		return this.applicationsService.findAll(listDto);
-	}
-
-	@Get(':id')
-	@ApiBasicAuth('access-token')
-	@UseGuards(AuthGuard)
-	@ApiOperation(ApplicationsApiDocs.findOne.operation)
-	@ApiParam(ApplicationsApiDocs.findOne.param)
-	@ApiResponse(ApplicationsApiDocs.findOne.responses.success)
-	@ApiResponse(ApplicationsApiDocs.findOne.responses.notFound)
-	async findOne(@Param('id') id: string) {
-		return this.applicationsService.findOne(Number(id));
-	}
-=======
   @Get()
   @ApiBasicAuth('access-token')
   @UseGuards(AuthGuard)
@@ -96,7 +74,6 @@
   async findOne(@Param('id') id: string, @Req() req: Request) {
     return this.applicationsService.findOne(Number(id), req);
   }
->>>>>>> 5d87358b
 
 	@Patch(':id')
 	@ApiBasicAuth('access-token')
@@ -185,7 +162,6 @@
 		}
 	}
 
-<<<<<<< HEAD
 	@Get('calculate-benefit/:id')
 	@ApiBasicAuth('access-token')
 	@UseGuards(AuthGuard)
@@ -193,36 +169,15 @@
 	@ApiParam(ApplicationsApiDocs.calculateBenefit.param)
 	@ApiResponse(ApplicationsApiDocs.calculateBenefit.responses.success)
 	@ApiResponse(ApplicationsApiDocs.calculateBenefit.responses.notFound)
-	async calculateBenefit(@Param('id') id: string) {
-		return this.applicationsService.calculateBenefit(Number(id));
+	async calculateBenefit(@Param('id') id: string, @Req() req: Request) {
+		const authToken = getAuthToken(req);
+		 // auth token is required for the benefit calculation as method is called from cron job
+		return this.applicationsService.calculateBenefit(Number(id), authToken);
 	}
-=======
-      res.setHeader('Content-Type', 'text/csv');
-      res.setHeader('Content-Disposition', `attachment; filename="${type}_applications.csv"`);
-      res.send(csv);
-    } catch (error) {
-      throw new BadRequestException(`Failed to generate CSV: ${error.message}`);
-    }
-  }
-
-  @Get('calculate-benefit/:id')
-  @ApiBasicAuth('access-token')
-  @UseGuards(AuthGuard)
-  @ApiOperation(ApplicationsApiDocs.calculateBenefit.operation)
-  @ApiParam(ApplicationsApiDocs.calculateBenefit.param)
-  @ApiResponse(ApplicationsApiDocs.calculateBenefit.responses.success)
-  @ApiResponse(ApplicationsApiDocs.calculateBenefit.responses.notFound)
-  async calculateBenefit(@Param('id') id: string, @Req() req: Request) {
-    const authToken = getAuthToken(req);
-    // auth token is required for the benefit calculation as method is called from cron job
-    return this.applicationsService.calculateBenefit(Number(id), authToken);
-  }
-}
->>>>>>> 5d87358b
 
 	@Get('check-eligibility/:id')
 	@ApiBasicAuth('access-token')
-	@UseGuards(AuthGuard)
+	// @UseGuards(AuthGuard)
 	async isEligible(@Param('id') id: string, @Req() req: Request) {
 		return this.applicationsService.checkEligibility(Number(id), req);
 	}
