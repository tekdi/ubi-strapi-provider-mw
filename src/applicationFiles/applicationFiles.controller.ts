--- conflicted
+++ resolved
@@ -1,79 +1,21 @@
-<<<<<<< HEAD
-import { Controller, Get, Post, Body, Param, Patch, UseInterceptors, UploadedFile, UseFilters, UploadedFiles } from '@nestjs/common';
-import { FileInterceptor, FilesInterceptor } from '@nestjs/platform-express';
-import { diskStorage, File } from 'multer';
-import { ApiTags, ApiOperation, ApiResponse, ApiParam, ApiBody, ApiConsumes } from '@nestjs/swagger';
-=======
 import { Controller, Get, Post, Body, Param, Patch, UseFilters, UseGuards } from '@nestjs/common';
 import { ApiTags, ApiOperation, ApiResponse, ApiParam, ApiBody } from '@nestjs/swagger';
->>>>>>> c169f852
 import { Prisma } from '@prisma/client';
 import { ApplicationFilesService } from './applicationFiles.service';
 import { CreateApplicationFilesDto } from './dto/create-applicationfiles.dto';
+import { UpdateApplicationFilesDto } from './dto/update-applicationfiles.dto';
 import { AllExceptionsFilter } from 'src/common/filters/exception.filters';
-<<<<<<< HEAD
-import { extname } from 'path';
-import { UpdateApplicationFilesDto } from './dto/update-applicationfiles.dto';
-=======
 import { AuthGuard } from 'src/auth/auth.guard';
 import { ApplicationFilesApiDocs } from '../docs';
->>>>>>> c169f852
 
 @UseFilters(new AllExceptionsFilter())
 @ApiTags('ApplicationFiles')
 @Controller('application-files')
 export class ApplicationFilesController {
-  constructor(private readonly ApplicationFilesService: ApplicationFilesService) { }
+  constructor(private readonly ApplicationFilesService: ApplicationFilesService) {}
 
-  // Create a new ApplicationFile with file upload
+  // Create a new ApplicationFile
   @Post()
-<<<<<<< HEAD
-  @ApiOperation({ summary: 'Create a new ApplicationFile with file upload' })
-  @ApiConsumes('multipart/form-data')
-  @ApiBody({
-    description: 'Upload a file',
-    type: CreateApplicationFilesDto,
-  })
-  @ApiResponse({ status: 201, description: 'ApplicationFile created successfully' })
-  @ApiResponse({ status: 400, description: 'Bad Request' })
-  @UseInterceptors(
-    FilesInterceptor('files', 10, {
-      storage: diskStorage({
-        destination: './uploads', // Directory where files will be stored
-        filename: (req, file, callback) => {
-          const uniqueSuffix = Date.now() + '-' + Math.round(Math.random() * 1e9);
-          const ext = extname(file.originalname);
-          callback(null, `${file.fieldname}-${uniqueSuffix}${ext}`);
-        },
-      }),
-      fileFilter: (req, file, callback) => {
-        const files = req.files || [];
-        if (files.length >= 10) { // Check if file count exceeds the limit
-          return callback(
-            new Error('You can only upload up to 10 files at a time.'),
-            false,
-          );
-        }
-        callback(null, true);
-      },
-    }),
-  )
-  async create(
-    @UploadedFiles() files: File[],
-    @Body() body: CreateApplicationFilesDto,
-  ) {
-    const verificationStatus =
-      typeof body.verificationStatus === 'string'
-        ? JSON.parse(body.verificationStatus) // Parse if it's a string
-        : body.verificationStatus || {}; // Use as-is if it's already an object
-    const applicationFilesData = files.map((file) => ({
-      filePath: file.path, // Store the file path
-      storage: 'local', // Default storage type
-      verificationStatus, // Store as JSON
-      applicationId: Number(body.applicationId), // Convert applicationId to a number
-    }));
-    return this.ApplicationFilesService.create(applicationFilesData);
-=======
   @UseGuards(AuthGuard)
   @ApiOperation(ApplicationFilesApiDocs.create.operation)
   @ApiBody(ApplicationFilesApiDocs.create.body)
@@ -85,7 +27,6 @@
       storage: 'local' // Provide a default or ensure 'storage' is included
     };
     return this.ApplicationFilesService.create(applicationFileData);
->>>>>>> c169f852
   }
 
   // Get all ApplicationFiles
