--- conflicted
+++ resolved
@@ -7,15 +7,9 @@
 			"*"
 		],
 		"applicationTableDataFields": [
-<<<<<<< HEAD
-			"amount",
-			"applicationId",
-			"orderId"
-=======
 			"applicationId",
 			"orderId",
 			"amount"
->>>>>>> 1b7c7f53
 		]
 	},
 	"sbiToOtherBanks": {
@@ -30,15 +24,9 @@
 			"bankIfscCode"
 		],
 		"applicationTableDataFields": [
-<<<<<<< HEAD
-			"amount",
-			"applicationId",
-			"orderId"
-=======
 			"applicationId",
 			"orderId",
 			"amount"
->>>>>>> 1b7c7f53
 		]
 	},
 	"sbiToSbi": {
@@ -53,15 +41,9 @@
 			"bankIfscCode"
 		],
 		"applicationTableDataFields": [
-<<<<<<< HEAD
-			"amount",
-			"applicationId",
-			"orderId"
-=======
 			"applicationId",
 			"orderId",
 			"amount"
->>>>>>> 1b7c7f53
 		]
 	},
 	"de_duplication_nsp":{
@@ -72,15 +54,9 @@
 			"otr"
 		],
 		"applicationTableDataFields": [
-<<<<<<< HEAD
-			"amount",
-			"applicationId",
-			"orderId"
-=======
 			"applicationId",
 			"orderId",
 			"amount"
->>>>>>> 1b7c7f53
 		]
 	},
 	"de_duplication_alimco":{
@@ -92,15 +68,9 @@
 			"aadhaar"
 		],
 		"applicationTableDataFields": [
-<<<<<<< HEAD
-			"amount",
-			"applicationId",
-			"orderId"
-=======
 			"applicationId",
 			"orderId",
 			"amount"
->>>>>>> 1b7c7f53
 		]
 	}
 }