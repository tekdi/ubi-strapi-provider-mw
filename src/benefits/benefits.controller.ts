import {
  Body,
  Controller,
  Get,
  HttpCode,
  HttpStatus,
  Param,
  Post,
  UseFilters,
} from '@nestjs/common';
import { ApiOperation, ApiTags } from '@nestjs/swagger';
import { SearchRequestDto } from './dto/search-request.dto';
import { BenefitsService } from './benefits.service';
import { AllExceptionsFilter } from 'src/common/filters/exception.filters';

@ApiTags('Benefits') // Grouping the APIs under the "Benefits" tag in Swagger
@Controller('benefits')
export class BenefitsController {
  constructor(private readonly benefitsService: BenefitsService) {}

<<<<<<< HEAD
  @UseFilters(new AllExceptionsFilter())
  @ApiOperation({
    summary: 'Get Benefits by ID',
    description: 'Fetch benefits by their unique identifier.',
  })
  @Get('select/:id')
  @HttpCode(HttpStatus.OK)
  getBenefitsById(@Param('id') id: string): any {
    return this.benefitsService.getBenefitsById(id);
  }

  @UseFilters(new AllExceptionsFilter())
  @Post('search')
  @HttpCode(HttpStatus.OK)
  @ApiOperation({
    summary: 'Search Benefits',
    description:
      'Search for benefits based on the provided context and message.',
  })
  searchBenefits(@Body() searchRequestDto: SearchRequestDto): any {
    return this.benefitsService.searchBenefits(searchRequestDto);
=======
  constructor(private readonly benefitsService: BenefitsService) { }

  @UseFilters(new AllExceptionsFilter())
  @ApiOperation({
      summary: 'Get Benefits by ID',
      description: 'Fetch benefits by their unique identifier.',
  })
  @Get('getById/:docid')
  @HttpCode(HttpStatus.OK)
  getBenefitsById(@Param('docid') id: string): any {
      return this.benefitsService.getBenefitsById(id);
  }

  @UseFilters(new AllExceptionsFilter())
  @Post('search')
  @HttpCode(HttpStatus.OK)
  @ApiOperation({
      summary: 'Search Benefits',
      description: 'Search for benefits based on the provided context and message.',
  })
  searchBenefits(@Body() searchRequestDto: SearchRequestDto): any {
      return this.benefitsService.searchBenefits(searchRequestDto);
>>>>>>> 9448fb55
  }
}<|MERGE_RESOLUTION|>--- conflicted
+++ resolved
@@ -18,15 +18,14 @@
 export class BenefitsController {
   constructor(private readonly benefitsService: BenefitsService) {}
 
-<<<<<<< HEAD
   @UseFilters(new AllExceptionsFilter())
   @ApiOperation({
     summary: 'Get Benefits by ID',
     description: 'Fetch benefits by their unique identifier.',
   })
-  @Get('select/:id')
+  @Get('getById/:docid')
   @HttpCode(HttpStatus.OK)
-  getBenefitsById(@Param('id') id: string): any {
+  getBenefitsById(@Param('docid') id: string): any {
     return this.benefitsService.getBenefitsById(id);
   }
 
@@ -40,29 +39,5 @@
   })
   searchBenefits(@Body() searchRequestDto: SearchRequestDto): any {
     return this.benefitsService.searchBenefits(searchRequestDto);
-=======
-  constructor(private readonly benefitsService: BenefitsService) { }
-
-  @UseFilters(new AllExceptionsFilter())
-  @ApiOperation({
-      summary: 'Get Benefits by ID',
-      description: 'Fetch benefits by their unique identifier.',
-  })
-  @Get('getById/:docid')
-  @HttpCode(HttpStatus.OK)
-  getBenefitsById(@Param('docid') id: string): any {
-      return this.benefitsService.getBenefitsById(id);
-  }
-
-  @UseFilters(new AllExceptionsFilter())
-  @Post('search')
-  @HttpCode(HttpStatus.OK)
-  @ApiOperation({
-      summary: 'Search Benefits',
-      description: 'Search for benefits based on the provided context and message.',
-  })
-  searchBenefits(@Body() searchRequestDto: SearchRequestDto): any {
-      return this.benefitsService.searchBenefits(searchRequestDto);
->>>>>>> 9448fb55
   }
 }