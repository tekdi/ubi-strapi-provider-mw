--- conflicted
+++ resolved
@@ -3,22 +3,13 @@
 import { BenefitsService } from './benefits.service';
 import { ConfigService } from '@nestjs/config';
 import { BenefitsController } from './benefits.controller';
-<<<<<<< HEAD
 import { ApplicationsService } from 'src/applications/applications.service';
 import { PrismaService } from 'src/prisma.service';
-=======
-import { PrismaService } from '../prisma.service';
->>>>>>> 31cc56e3
 
 @Module({
   controllers: [BenefitsController],
   imports: [HttpModule],
-<<<<<<< HEAD
-  providers: [BenefitsService, ConfigService, ApplicationsService, PrismaService],
-  exports: [BenefitsService,],
-=======
-  providers: [BenefitsService, ConfigService, PrismaService],
+  providers: [BenefitsService, ConfigService, ApplicationsService, PrismaService, PrismaService],
   exports: [BenefitsService],
->>>>>>> 31cc56e3
 })
 export class BenefitsModule {}