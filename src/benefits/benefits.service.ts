import {
  BadRequestException,
  Injectable,
  InternalServerErrorException,
} from '@nestjs/common';
import * as qs from 'qs';
import { HttpService } from '@nestjs/axios';
import { SearchRequestDto } from './dto/search-request.dto';
import { BENEFIT_CONSTANTS } from 'src/benefits/benefit.contants';
import { ConfigService } from '@nestjs/config';
import { v4 as uuidv4 } from 'uuid';
import { PrismaService } from '../prisma.service';
import { ApplicationsService } from 'src/applications/applications.service';
import { InitRequestDto } from './dto/init-request.dto';
import { ConfirmRequestDto } from './dto/confirm-request.dto';
import { SearchBenefitsDto } from './dto/search-benefits.dto';
<<<<<<< HEAD
import { ConfirmResponseDto } from './dto/confirm-response.dto';
import { StatusRequestDto } from './dto/status-request.dto';
import { StatusResponseDto } from './dto/status-response.dto';
=======
import { PrismaService } from '../prisma.service';
import { ConfirmResponseDto } from './dto/confirm-response.dto';
>>>>>>> 7d7eb12c

@Injectable()
export class BenefitsService {
  private readonly strapiUrl: string;
  private readonly strapiToken: string;
  private readonly providerUrl: string;
  private readonly bppId: string;
  private readonly bppUri: string;
  private bapId: string;
  private bapUri: string;
  private readonly urlExtension: string =
    '?populate[tags]=*&populate[benefits][on][benefit.financial-benefit][populate]=*&populate[benefits][on][benefit.non-monetary-benefit][populate]=*&populate[exclusions]=*&populate[references]=*&populate[providingEntity][populate][address]=*&populate[providingEntity][populate][contactInfo]=*&populate[sponsoringEntities][populate][address]=*&populate[sponsoringEntities][populate][contactInfo]=*&populate[eligibility][populate][criteria]=*&populate[documents]=*&populate[applicationProcess]=*&populate[applicationForm][populate][options]=*';

  constructor(
    private readonly httpService: HttpService,
    private readonly configService: ConfigService,
    private readonly applicationService: ApplicationsService,
    private prisma: PrismaService,
  ) {
    this.strapiUrl = this.configService.get('STRAPI_URL') || '';
    this.strapiToken = this.configService.get('STRAPI_TOKEN') || '';
    this.providerUrl = this.configService.get('PROVIDER_UBA_UI_URL') || '';
    this.bppId = this.configService.get('BPP_ID') || '';
    this.bppUri = this.configService.get('BPP_URI') || '';
  }

  onModuleInit() {
    if (
      !this.strapiToken.trim().length ||
      !this.strapiUrl.trim().length ||
      !this.providerUrl.trim().length ||
      !this.bppId.trim().length ||
      !this.bppUri.trim().length
    ) {
      throw new InternalServerErrorException(
        'One or more required environment variables are missing or empty: STRAPI_URL, STRAPI_TOKEN, PROVIDER_UBA_UI_URL, BAP_ID, BAP_URI, BPP_ID, BPP_URI',
      );
    }
  }

  async getBenefits(req: Request, body: SearchBenefitsDto): Promise<any> {
    const page = body?.page || '1';
    const pageSize = body?.pageSize || '100';
    const sort = body?.sort || 'createdAt:desc';
    const locale = body?.locale || 'en';
    const filters = body?.filters || {};

    const queryParams = {
      page,
      pageSize,
      sort,
      locale,
      filters,
    };

    const queryString = qs.stringify(queryParams, {
      encode: false,
      arrayFormat: 'brackets',
    });

    // Call to the Strapi API to get the benefits
    const url = `${this.strapiUrl}/content-manager/collection-types/api::benefit.benefit?${queryString}`;

    const headers = {
      Accept: 'application/json',
      'Content-Type': 'application/json',
      Authorization: req.headers['authorization'] || req.headers['Authorization'],
    };

    const response = await this.httpService.axiosRef.get(url, {
      headers,
    });

    // Check if the response contains results
    if (response?.data?.results.length > 0) {
      const enrichedData = await Promise.all(
        // Map through the results and fetch application details
        response.data.results.map(async (benefit) => {
          let benefitApplications = await this.prisma.applications.findMany({
            where: { benefitId: String(benefit.id) },
          });

          let pendingBenefitApplications = 0;
          let approvedBenefitApplications = 0;
          let rejectedBenefitApplications = 0;

          for (const application of benefitApplications) {
            if (application.status === "pending") {
              pendingBenefitApplications++;
            } else if (application.status === "approved") {
              approvedBenefitApplications++;
            } else if (application.status === "rejected") {
              rejectedBenefitApplications++;
            }
          }

          if (!benefitApplications) {
            benefitApplications = [];
          }

          // Enrich the benefit data with application details like application count, successful and failed applications count
          return {
            ...benefit,
            application_details: {
              applications_count: benefitApplications.length,
              pending_applications_count: pendingBenefitApplications,
              approved_applications_count: approvedBenefitApplications,
              rejected_applications_count: rejectedBenefitApplications,
            },
          };
        }),
      );

      response.data.results = enrichedData;
    }

    return response.data;
  }

  async getBenefitsById(id: string): Promise<any> {
    const response = await this.httpService.axiosRef.get(
      `${this.strapiUrl}/api/benefits/${id}${this.urlExtension}`,
      {
        headers: {
          'Content-Type': 'application/json',
          Authorization: `Bearer ${this.strapiToken}`,
        },
      },
    );

    return response;
  }

  async searchBenefits(searchRequest: SearchRequestDto): Promise<any> {
    if (searchRequest.context.domain === BENEFIT_CONSTANTS.FINANCE) {
      // Example: Call an external API
      this.checkBapIdAndUri(searchRequest?.context?.bap_id, searchRequest?.context?.bap_uri);
      const response = await this.httpService.axiosRef.get(
        `${this.strapiUrl}/api/benefits${this.urlExtension}`,
        {
          headers: {
            'Content-Type': 'application/json',
            Authorization: `Bearer ${this.strapiToken}`,
          },
        },
      );

      let mappedResponse;

      if (response?.data) {
        mappedResponse = await this.transformScholarshipsToOnestFormat(
          response?.data?.data,
          'on_search',
        );
      }

      return mappedResponse;
    }

    throw new BadRequestException('Invalid domain provided');
  }

  async selectBenefitsById(body: any): Promise<any> {
    this.checkBapIdAndUri(body?.context?.bap_id, body?.context?.bap_uri);

    let id = body.message.order.items[0].id;

    const response = await this.httpService.axiosRef.get(
      `${this.strapiUrl}/api/benefits/${id}${this.urlExtension}`,
      {
        headers: {
          'Content-Type': 'application/json',
          Authorization: `Bearer ${this.strapiToken}`,
        },
      },
    );
    let mappedResponse;
    if (response?.data) {
      mappedResponse = await this.transformScholarshipsToOnestFormat(
        [response?.data?.data],
        'on_select',
      );
    }

    return mappedResponse;
  }

  async init(selectDto: InitRequestDto): Promise<any> {
    this.checkBapIdAndUri(selectDto?.context?.bap_id, selectDto?.context?.bap_uri);
    try {
      const benefitId = selectDto.message.order.items[0].id;

      // Fetch benefit data from the strapi
      const benefitData = await this.getBenefitsById(benefitId);

      let mappedResponse;

      if (benefitData?.data) {
        mappedResponse = await this.transformScholarshipsToOnestFormat(
          [benefitData?.data?.data],
          'on_init',
        );
      }

      const xinput = {
        head: {
          descriptor: {
            name: 'Application Form',
          },
          index: {
            min: 0,
            cur: 0,
            max: 1,
          },
          headings: ['Personal Details'],
        },
        form: {
          url: `${this.providerUrl}/benefit/apply/${benefitId}`, // React route for the benefit ID
          mime_type: 'text/html',
          resubmit: false,
        },
        required: true,
      };

      const { id, descriptor, categories, locations, items, rateable }: any =
        mappedResponse?.message.catalog.providers[0];

      items[0].xinput = xinput;

      selectDto.message.order = {
        ...selectDto.message.order,
        // Ensure the object matches the InitOrderDto type
        providers: [{ id, descriptor, rateable, locations, categories }],
        items,
      };

      selectDto.context = {
        ...selectDto.context,
        ...mappedResponse?.context,
      };
      return selectDto;
    } catch (error) {
      console.error('Error in handleInit:', error);
      throw new InternalServerErrorException('Failed to initialize benefit');
    }
  }

  async confirm(confirmDto: ConfirmRequestDto): Promise<any> {
    this.checkBapIdAndUri(confirmDto?.context?.bap_id, confirmDto?.context?.bap_uri);
    try {
      const confirmData = new ConfirmResponseDto();
      const applicationId = confirmDto.message.order.items[0].id; // from frontend will be received after save application

      // Fetch application data from db
      const benefit = await this.applicationService.findOne(Number(applicationId));
      const benefitData = await this.getBenefitsById(benefit.benefitId); // from strapi

      let mappedResponse;
      if (benefitData?.data) {
        mappedResponse = await this.transformScholarshipsToOnestFormat(
          [benefitData?.data?.data],
          'on_confirm',
        );
      }

      // Generate order ID
      const orderId: string = benefit?.orderId ? benefit.orderId : `TLEXP_${this.generateRandomString()}_${Date.now()}`;

      // Update customer details
      const orderDetails = await this.applicationService.update(Number(applicationId), { orderId });

      const { id, descriptor, categories, locations, items, rateable }: any =
        mappedResponse?.message.catalog.providers[0];

      confirmData["message"] = {
        "order": {
          ...confirmDto.message.order,
          provider: { id, descriptor, rateable, locations, },
          items,
          id: orderDetails.orderId || "",
        }
      };

      confirmData["context"] = {
        ...confirmDto.context,
        ...mappedResponse?.context,
      };

      return confirmData;
    } catch (error) {
      console.error('Error in confirm:', error);
      throw new InternalServerErrorException('Failed to confirm benefit');
    }
  }

  async status(statusDto: StatusRequestDto): Promise<any> {
    this.checkBapIdAndUri(statusDto?.context?.bap_id, statusDto?.context?.bap_uri);

    const statusData = new StatusResponseDto();

    // Extract order ID from the request body
    const orderId = statusDto?.message?.order_id;

    // Fetch application details using the order ID
    const applicationData = await this.applicationService.find({
      orderId,
    });

    if (!applicationData || applicationData.length === 0) {
      throw new BadRequestException('No application found for the given order ID');
    }

    // Extract application from the application data
    const application = applicationData[0];

    // Fetch benefit details using the benefit ID
    const benefitData = await this.getBenefitsById(application.benefitId); // from strapi

    // Extract status from application data and add it to benefit data
  
    // Prepare the status object
    const metadata = {
      billing: {
        name: 'N/A',
        phone: 'N/A',
        email: 'N/A',
        address: 'N/A',
        organization: {
          "descriptor": {
            "name": "Onest",
            "code": "onest.com"
          },
          "contact": {
            "phone": "+91-8888888888",
            "email": "scholarships@nammayatri.in"
          }
        },
      },
      payments: [
        {
          params: {
            bank_code: 'ICICI',
            bank_account_number: '123456789012',
            bank_account_name: 'John Doe',
          },
          type: 'PRE-ORDER',
          status: 'PAID',
          collected_by: 'bpp',
        },
      ],
      fulfillments: [{
        id: 'FULFILL_UNIFIED',
        type: 'APPLICATION',
        tracking: false,
        state: {
          descriptor: {
            code: 'active',
            name: 'Active',
          },
          updated_at: new Date().toISOString(),
          state: 'ACTIVE',
        },
        agent: {
          "person": {
            "name": "Ekstep Foundation SPoc"
          },
          "contact": {
            "email": "ekstepsupport@ekstep.com"
          },
        },
        customer: {
          "id": "aadhaar:798677675565",
          "person": {
            "name": "Jane Doe",
            "age": "13",
            "gender": "female"
          },
          "contact": {
            "phone": "+91-9663088848",
            "email": "jane.doe@example.com"
          }
        }
      }],
      quote: {
        price: {
          currency: 'INR',
          value: (Math.floor(Math.random() * 20) * 10).toString(),
        },
        breakup: [
          {
            title: 'Tuition Fee',
            price: {
              currency: 'INR',
              value: (Math.floor(Math.random() * 20) * 10).toString(),
            },
          }
        ]
      },
    };
    let mappedResponse;
    if (benefitData?.data) {
      mappedResponse = await this.transformScholarshipsToOnestFormat(
        [benefitData?.data?.data],
        'on_status',
      );
    }

    const { id, descriptor, categories, locations, items, rateable }: any =
      mappedResponse?.message.catalog.providers[0];


    // Construct the final response
    statusData["message"] = {
      "order": {
        provider: { id, descriptor, rateable, },
        items,
        id: orderId || "",
        ...metadata
      }
    };

    statusData["context"] = {
      ...statusDto.context,
      ...mappedResponse?.context,
    };

    return statusData;
  }

  private generateRandomString(): string {
    return Math.random().toString(36).substring(2, 8).toUpperCase();
  }

  // Function to check if the BAP ID and URI are valid
  checkBapIdAndUri(bapId: string, bapUri: string) {
    if (!bapId || !bapUri) {
      throw new BadRequestException('Invalid BAP ID or URI');
    }

    this.bapId = bapId;
    this.bapUri = bapUri;
  }

  async transformScholarshipsToOnestFormat(apiResponseArray, action?) {
    if (!Array.isArray(apiResponseArray)) {
      throw new Error('Expected an array of benefits');
    }

    const items = await Promise.all(
      apiResponseArray.map(async (benefit) => {
        const {
          id,
          title,
          longDescription,
          applicationOpenDate,
          applicationCloseDate,
          eligibility,
          documents,
          benefits,
          exclusions,
          sponsoringEntities,
          applicationForm,
          documentId,
        } = benefit;

        const [
          eligibilityTags,
          documentTags,
          benefitTags,
          exclusionTags,
          sponsoringEntitiesTags,
          applicationFormTags,
        ] = await Promise.all([
          this.formatEligibilityTags(eligibility),
          this.formatDocumentTags(documents),
          this.formatBenefitTags(benefits),
          this.formatExclusionTags(exclusions),
          this.formatSponsoringEntities(sponsoringEntities),
          this.formatApplicationForm(applicationForm),
        ]);

        return {
          id: documentId,
          descriptor: {
            name: title,
            long_desc: longDescription,
          },
          price: {
            currency: 'INR',
            value: await this.calculateTotalBenefitValue(benefits), // await here!
          },
          time: {
            range: {
              start: new Date(applicationOpenDate).toISOString(),
              end: new Date(applicationCloseDate).toISOString(),
            },
          },
          rateable: false,
          tags: [
            eligibilityTags,
            documentTags,
            benefitTags,
            exclusionTags,
            sponsoringEntitiesTags,
            applicationFormTags,
          ]
            .filter(Boolean)
            .flat(),
        };
      }),
    );

    const firstScholarship = apiResponseArray[0];

    return {
      context: {
        domain: 'onest:financial-support',
        action: action,
        version: '1.1.0',
        bap_id: this.bapId,
        bap_uri: this.bapUri,
        bpp_id: this.bppId,
        bpp_uri: this.bppUri,
        transaction_id: uuidv4(),
        message_id: uuidv4(),
        timestamp: new Date().toISOString(),
        ttl: 'PT10M',
      },
      message: {
        catalog: {
          descriptor: {
            name: 'Protean DSEP Scholarships and Grants BPP Platform',
          },
          providers: [
            {
              id: 'PROVIDER_UNIFIED',
              descriptor: {
                name:
                  firstScholarship?.providingEntity?.name || 'Unknown Provider',
                short_desc: 'Multiple scholarships offered',
                images: firstScholarship?.imageUrl
                  ? [{ url: firstScholarship.imageUrl }]
                  : [],
              },
              categories: [
                {
                  id: 'CAT_SCHOLARSHIP',
                  descriptor: {
                    code: 'scholarship',
                    name: 'Scholarship',
                  },
                },
              ],
              fulfillments: [
                {
                  id: 'FULFILL_UNIFIED',
                  tracking: false,
                },
              ],
              locations: [
                {
                  id: 'L1',
                  city: {
                    name: 'Pune',
                    code: 'std:020',
                  },
                  state: {
                    name: 'Maharashtra',
                    code: 'MH',
                  },
                },
              ],
              items,
            },
          ],
        },
      },
    };
  }

  // Calculate a rough total of monetary benefits if known
  async calculateTotalBenefitValue(benefits) {
    let total = 0;
    benefits.forEach((benefit) => {
      const matches = benefit.description.match(/\₹([\d,]+)/g);
      if (matches) {
        matches.forEach((amount) => {
          total += parseInt(amount.replace(/[₹,]/g, ''), 10);
        });
      }
    });
    return total.toString();
  }

  async formatEligibilityTags(eligibility) {
    if (!eligibility?.length) return null;

    return {
      display: true,
      descriptor: {
        code: 'eligibility',
        name: 'Eligibility',
      },
      list: eligibility.map((e) => ({
        descriptor: {
          code: e.evidence,
          name: e.type.charAt(0).toUpperCase() + e.type.slice(1) + ' - ' + e.evidence,
          short_desc: e.description,
        },
        value: JSON.stringify(e),
        display: true,
      })),
    };
  }

  async formatDocumentTags(documents) {
    if (!documents?.length) return null;

    return {
      display: true,
      descriptor: {
        code: 'required-docs',
        name: 'Required Documents',
      },
      list: documents.map((doc) => ({
        descriptor: {
          code: doc.isRequired ? 'mandatory-doc' : 'optional-doc',
          name: doc.isRequired ? 'Mandatory Document' : 'Optional Document',
        },
        value: JSON.stringify(doc),
        display: true,
      })),
    };
  }

  async formatBenefitTags(benefits) {
    if (!benefits?.length) return null;

    return {
      display: true,
      descriptor: {
        code: 'benefits',
        name: 'Benefits',
      },
      list: benefits.map((b) => ({
        descriptor: {
          code: 'financial',
          name: b.title,
        },
        value: JSON.stringify(b),
        display: true,
      })),
    };
  }

  async formatExclusionTags(exclusions) {
    if (!exclusions?.length) return null;

    return {
      display: true,
      descriptor: {
        code: 'exclusions',
        name: 'Exclusions',
      },
      list: exclusions.map((e) => ({
        descriptor: {
          code: 'ineligibility',
          name: 'Ineligibility Condition',
        },
        value: JSON.stringify(e),
        display: true,
      })),
    };
  }

  async formatSponsoringEntities(sponsoringEntities) {
    if (!sponsoringEntities?.length) return null;

    return {
      display: true,
      descriptor: {
        code: 'sponsoringEntities',
        name: 'Sponsoring Entities',
      },
      list: sponsoringEntities.map((sponsoringEntity) => ({
        descriptor: {
          code: 'sponsoringEntities',
          name: 'Entities Sponsoring Benefits',
        },
        value: JSON.stringify(sponsoringEntity),
        display: true,
      })),
    };
  }

  async formatApplicationForm(applicationForm) {
    if (!applicationForm?.length) return null;

    return {
      display: true,
      descriptor: {
        code: 'applicationForm',
        name: 'Application Form',
      },
      list: applicationForm.map((applicationForm) => ({
        descriptor: {
          code: 'applicationForm',
          name: 'Application Form',
        },
        value: JSON.stringify(applicationForm),
        display: true,
      })),
    };
  }
}<|MERGE_RESOLUTION|>--- conflicted
+++ resolved
@@ -14,14 +14,9 @@
 import { InitRequestDto } from './dto/init-request.dto';
 import { ConfirmRequestDto } from './dto/confirm-request.dto';
 import { SearchBenefitsDto } from './dto/search-benefits.dto';
-<<<<<<< HEAD
 import { ConfirmResponseDto } from './dto/confirm-response.dto';
 import { StatusRequestDto } from './dto/status-request.dto';
 import { StatusResponseDto } from './dto/status-response.dto';
-=======
-import { PrismaService } from '../prisma.service';
-import { ConfirmResponseDto } from './dto/confirm-response.dto';
->>>>>>> 7d7eb12c
 
 @Injectable()
 export class BenefitsService {
@@ -431,7 +426,6 @@
 
     const { id, descriptor, categories, locations, items, rateable }: any =
       mappedResponse?.message.catalog.providers[0];
-
 
     // Construct the final response
     statusData["message"] = {
