import { MiddlewareConsumer, Module, RequestMethod } from '@nestjs/common';
import { AuthMiddleware } from './common/middlewares/auth.middleware';
import { AppController } from './app.controller';
import { AppService } from './app.service';
import { ConfigModule } from '@nestjs/config';
import { BenefitsModule } from './benefits/benefits.module';
import { ApplicationFilesModule } from './applicationFiles/applicationFiles.module';
import { ApplicationsModule } from './applications/applications.module';
import { AuthModule } from './auth/auth.module';
import { PrismaService } from './prisma.service';
import { VerificationsModule } from './verifications/verifications.module';
import { ScheduleModule } from '@nestjs/schedule';
import { ApplicationStatusUpdate } from './applications/crons/calculate-benefit-amount';
import { StrapiAdminModule } from './strapi-admin/strapi-admin.module';
import { EligibilityStatusUpdate } from './applications/crons/check-eligibility-cron';
@Module({
  imports: [
    ScheduleModule.forRoot(),
    ConfigModule.forRoot(),
    BenefitsModule,
    ApplicationFilesModule,
    ApplicationsModule,
    AuthModule,
    VerificationsModule,
    StrapiAdminModule
  ],
  controllers: [AppController],
  providers: [
    AppService,
    PrismaService,
    ApplicationStatusUpdate,
<<<<<<< HEAD
=======
    EligibilityStatusUpdate
>>>>>>> 41938e70
  ],
})
export class AppModule {
  configure(consumer: MiddlewareConsumer) {
    consumer
      .apply(AuthMiddleware)
      .forRoutes({ path: '/*', method: RequestMethod.ALL });
  }
}<|MERGE_RESOLUTION|>--- conflicted
+++ resolved
@@ -29,10 +29,7 @@
     AppService,
     PrismaService,
     ApplicationStatusUpdate,
-<<<<<<< HEAD
-=======
     EligibilityStatusUpdate
->>>>>>> 41938e70
   ],
 })
 export class AppModule {
