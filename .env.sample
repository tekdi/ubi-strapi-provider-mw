PORT=7000
DATABASE_URL=postgresql://USER:PASSWORD@HOST:PORT/DATABASE?schema=SCHEMA

# Strapi catalog provider details
STRAPI_URL=
STRAPI_TOKEN=

# BPP ONEST mappings
BPP_ID=
BPP_URI=

# Provider UI
PROVIDER_UBA_UI_URL=

# Benefits calculations cron
BENEFIT_CALCULATIONS_BATCH_SIZE=10
BENEFIT_CALCULATIONS_LAST_PROCESS_HOURS=
BENEFIT_CALCULATIONS_CRON_TIME=

# Verification Service
VERIFICATION_SERVICE_URL=http://localhost:3000/verification
DEFAULT_ISSUER_NAME=dhiway

# eligibility check cron
ELIGIBILITY_CHECK_LAST_PROCESS_HOURS=
ELIGIBILITY_CHECK_BATCH_SIZE=
ELIGIBILITY_CHECK_CRON_TIME=

# Eligibilty Service
ELIGIBILITY_API_URL=http://localhost:5678

# Storage provider for file uploads: 's3' for AWS S3 storage or 'local' for storing files locally
FILE_STORAGE_PROVIDER=s3

# Prefix for file names in storage: used to differentiate between 'local', 'dev', and 'prod'
FILE_PREFIX_ENV=local

# S3 Configuration
AWS_REGION=
AWS_ACCESS_KEY_ID=
AWS_SECRET_ACCESS_KEY=
<<<<<<< HEAD
AWS_S3_BUCKET_NAME=

# To generate a 32-byte base64 encoded encryption key, run:
# node -e "console.log(require('crypto').randomBytes(32).toString('base64'))"
ENCRYPTION_KEY=

# OLD_ENCRYPTION_KEY is required only when running the rotate-encryption-key script.
# Set this to the previous (old) 32-byte base64 encoded encryption key that was used to encrypt existing data.
# Example:
# OLD_ENCRYPTION_KEY=your_previous_base64_key_here
OLD_ENCRYPTION_KEY=
=======
AWS_S3_BUCKET_NAME=
>>>>>>> 43fa8cfc
<|MERGE_RESOLUTION|>--- conflicted
+++ resolved
@@ -39,7 +39,16 @@
 AWS_REGION=
 AWS_ACCESS_KEY_ID=
 AWS_SECRET_ACCESS_KEY=
-<<<<<<< HEAD
+AWS_S3_BUCKET_NAME=# Storage provider for file uploads: 's3' for AWS S3 storage or 'local' for storing files locally
+FILE_STORAGE_PROVIDER=s3
+
+# Prefix for file names in storage: used to differentiate between 'local', 'dev', and 'prod'
+FILE_PREFIX_ENV=local
+
+# S3 Configuration
+AWS_REGION=
+AWS_ACCESS_KEY_ID=
+AWS_SECRET_ACCESS_KEY=
 AWS_S3_BUCKET_NAME=
 
 # To generate a 32-byte base64 encoded encryption key, run:
@@ -50,7 +59,4 @@
 # Set this to the previous (old) 32-byte base64 encoded encryption key that was used to encrypt existing data.
 # Example:
 # OLD_ENCRYPTION_KEY=your_previous_base64_key_here
-OLD_ENCRYPTION_KEY=
-=======
-AWS_S3_BUCKET_NAME=
->>>>>>> 43fa8cfc
+OLD_ENCRYPTION_KEY=